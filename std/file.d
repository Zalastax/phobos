// Written in the D programming language.

/**
Utilities for manipulating files and scanning directories. Functions
in this module handle files as a unit, e.g., read or write one _file
at a time. For opening files and manipulating them via handles refer
to module $(D $(LINK2 std_stdio.html,std.stdio)).

Macros:
WIKI = Phobos/StdFile

Copyright: Copyright Digital Mars 2007 - 2011.
License:   $(WEB boost.org/LICENSE_1_0.txt, Boost License 1.0).
Authors:   $(WEB digitalmars.com, Walter Bright),
           $(WEB erdani.org, Andrei Alexandrescu),
           Jonathan M Davis
Source:    $(PHOBOSSRC std/_file.d)
 */
module std.file;

import core.memory;
import core.stdc.stdio, core.stdc.stdlib, core.stdc.string,
       core.stdc.errno, std.algorithm, std.array, std.conv,
       std.datetime, std.exception, std.format, std.path, std.process,
       std.range, std.stdio, std.string, std.traits,
       std.typecons, std.typetuple, std.utf;

import std.metastrings; //For generating deprecation messages only. Remove once
                        //deprecation path complete.

version (Windows)
{
    import core.sys.windows.windows, std.windows.syserror;
}
else version (Posix)
{
    import core.sys.posix.dirent, core.sys.posix.fcntl, core.sys.posix.sys.stat,
        core.sys.posix.sys.time, core.sys.posix.unistd, core.sys.posix.utime;
}
else
    static assert(false, "Module " ~ .stringof ~ " not implemented for this OS.");

version (unittest)
{
    import core.thread;

    private @property string deleteme()
    {
        static _deleteme = "deleteme.dmd.unittest";
        static _first = true;

        if(_first)
        {
            version(Windows)
                _deleteme = buildPath(std.process.getenv("TEMP"), _deleteme);
            else version(Posix)
                _deleteme = "/tmp/" ~ _deleteme;

            _first = false;
        }


        return _deleteme;
    }
}


// @@@@ TEMPORARY - THIS SHOULD BE IN THE CORE @@@
// {{{
version (Windows)
{
    enum FILE_ATTRIBUTE_REPARSE_POINT = 0x400;
}
else version (Posix)
{
    version (OSX)
    {
        import core.stdc.config : c_long;
        // struct prefix to distinguish it from the stat() function.
        // Ported from /usr/include/sys/stat.h on an OS X Lion box.
        struct struct_stat64
        {
            dev_t st_dev;        /// device
            mode_t st_mode;
            nlink_t st_nlink;    /// link count
            ulong st_ino;        /// file serial number
            uid_t st_uid;        /// user ID of file's owner
            gid_t st_gid;        /// user ID of group's owner
            dev_t st_rdev;       /// if device then device number

            time_t st_atime;
            c_long st_atimensec;
            time_t st_mtime;
            c_long st_mtimensec;
            time_t st_ctime;
            c_long st_ctimensec;
            time_t st_birthtime;
            c_long st_birthtimensec;

            off_t st_size;
            blkcnt_t st_blocks;      /// number of allocated 512 byte blocks
            blksize_t st_blksize;    /// optimal I/O block size

            uint st_flags;
            uint st_gen;
            int st_lspare; /* RESERVED: DO NOT USE! */
            long st_qspare[2]; /* RESERVED: DO NOT USE! */
        }

        extern(C) int fstat64(int, struct_stat64*);
        extern(C) int stat64(in char*, struct_stat64*);
        extern(C) int lstat64(in char*, struct_stat64*);
    }
    else version (FreeBSD)
    {
        alias core.sys.posix.sys.stat.stat_t struct_stat64;
        alias core.sys.posix.sys.stat.fstat  fstat64;
        alias core.sys.posix.sys.stat.stat   stat64;
        alias core.sys.posix.sys.stat.lstat  lstat64;
    }
    else
    {
        version(D_LP64)
        {
            struct struct_stat64
            {
                ulong st_dev;
                ulong st_ino;
                ulong st_nlink;
                uint  st_mode;
                uint  st_uid;
                uint  st_gid;
                int   __pad0;
                ulong st_rdev;
                long  st_size;
                long  st_blksize;
                long  st_blocks;
                long  st_atime;
                ulong st_atimensec;
                long  st_mtime;
                ulong st_mtimensec;
                long  st_ctime;
                ulong st_ctimensec;
                long[3]  __unused;
            }
            static assert(struct_stat64.sizeof == 144);
        }
        else
        {
            struct struct_stat64        // distinguish it from the stat() function
            {
                ulong st_dev;        /// device
                uint __pad1;
                uint st_ino;        /// file serial number
                uint st_mode;        /// file mode
                uint st_nlink;        /// link count
                uint st_uid;        /// user ID of file's owner
                uint st_gid;        /// user ID of group's owner
                ulong st_rdev;        /// if device then device number
                uint __pad2;
                align(4) ulong st_size;
                int st_blksize;        /// optimal I/O block size
                ulong st_blocks;        /// number of allocated 512 byte blocks
                int st_atime;
                uint st_atimensec;
                int st_mtime;
                uint st_mtimensec;
                int st_ctime;
                uint st_ctimensec;

                ulong st_ino64;
            }
            //static assert(struct_stat64.sizeof == 88); // copied from d1, but it's currently 96 bytes, not 88.
        }

        extern(C) int fstat64(int, struct_stat64*);
        extern(C) int stat64(in char*, struct_stat64*);
        extern(C) int lstat64(in char*, struct_stat64*);
    }
}
// }}}


/++
    Exception thrown for file I/O errors.
 +/
class FileException : Exception
{
    /++
        OS error code.
     +/
    immutable uint errno;

    /++
        Constructor which takes an error message.

        Params:
            name = Name of file for which the error occurred.
            msg  = Message describing the error.
            file = The file where the error occurred.
            line = The line where the error occurred.
     +/
    this(in char[] name, in char[] msg, string file = __FILE__, size_t line = __LINE__)
    {
        if(msg.empty)
            super(name.idup, file, line);
        else
            super(text(name, ": ", msg), file, line);

        errno = 0;
    }

    /++
        Constructor which takes the error number ($(LUCKY GetLastError)
        in Windows, $(D_PARAM getErrno) in Posix).

        Params:
            name = Name of file for which the error occurred.
            msg  = Message describing the error.
            file = The file where the error occurred.
            line = The line where the error occurred.
     +/
    version(Windows) this(in char[] name,
                          uint errno = .GetLastError(),
                          string file = __FILE__,
                          size_t line = __LINE__)
    {
        this(name, sysErrorString(errno), file, line);
        this.errno = errno;
    }
    else version(Posix) this(in char[] name,
                             uint errno = .getErrno(),
                             string file = __FILE__,
                             size_t line = __LINE__)
    {
        auto s = strerror(errno);
        this(name, to!string(s), file, line);
        this.errno = errno;
    }
}

private T cenforce(T)(T condition, lazy const(char)[] name, string file = __FILE__, size_t line = __LINE__)
{
    if (!condition)
    {
      version (Windows)
      {
        throw new FileException(name, .GetLastError(), file, line);
      }
      else version (Posix)
      {
        throw new FileException(name, .getErrno(), file, line);
      }
    }
    return condition;
}

/* **********************************
 * Basic File operations.
 */

/********************************************
Read entire contents of file $(D name) and returns it as an untyped
array. If the file size is larger than $(D upTo), only $(D upTo)
bytes are read.

Example:

----
import std.file, std.stdio;
void main()
{
   auto bytes = cast(ubyte[]) read("filename", 5);
   if (bytes.length == 5)
       writefln("The fifth byte of the file is 0x%x", bytes[4]);
}
----

Returns: Untyped array of bytes _read.

Throws: $(D FileException) on error.
 */
void[] read(in char[] name, size_t upTo = size_t.max)
{
    version(Windows)
    {
        alias TypeTuple!(GENERIC_READ,
                FILE_SHARE_READ, (SECURITY_ATTRIBUTES*).init, OPEN_EXISTING,
                FILE_ATTRIBUTE_NORMAL | FILE_FLAG_SEQUENTIAL_SCAN,
                HANDLE.init)
            defaults;
        auto h = CreateFileW(std.utf.toUTF16z(name), defaults);

        cenforce(h != INVALID_HANDLE_VALUE, name);
        scope(exit) cenforce(CloseHandle(h), name);
        auto size = GetFileSize(h, null);
        cenforce(size != INVALID_FILE_SIZE, name);
        size = min(upTo, size);
        auto buf = uninitializedArray!(ubyte[])(size);
        scope(failure) delete buf;

        DWORD numread = void;
        cenforce(ReadFile(h,buf.ptr, size, &numread, null) == 1
                && numread == size, name);
        return buf[0 .. size];
    }
    else version(Posix)
    {
        // A few internal configuration parameters {
        enum size_t
            minInitialAlloc = 1024 * 4,
            maxInitialAlloc = size_t.max / 2,
            sizeIncrement = 1024 * 16,
            maxSlackMemoryAllowed = 1024;
        // }

        immutable fd = core.sys.posix.fcntl.open(toStringz(name),
                core.sys.posix.fcntl.O_RDONLY);
        cenforce(fd != -1, name);
        scope(exit) core.sys.posix.unistd.close(fd);

        struct_stat64 statbuf = void;
        cenforce(fstat64(fd, &statbuf) == 0, name);
        //cenforce(core.sys.posix.sys.stat.fstat(fd, &statbuf) == 0, name);

        immutable initialAlloc = to!size_t(statbuf.st_size
            ? min(statbuf.st_size + 1, maxInitialAlloc)
            : minInitialAlloc);
        void[] result = uninitializedArray!(ubyte[])(initialAlloc);
        scope(failure) delete result;
        size_t size = 0;

        for (;;)
        {
            immutable actual = core.sys.posix.unistd.read(fd, result.ptr + size,
                    min(result.length, upTo) - size);
            cenforce(actual != -1, name);
            if (actual == 0) break;
            size += actual;
            if (size < result.length) continue;
            immutable newAlloc = size + sizeIncrement;
            result = GC.realloc(result.ptr, newAlloc, GC.BlkAttr.NO_SCAN)
                [0 .. newAlloc];
        }

        return result.length - size >= maxSlackMemoryAllowed
            ? GC.realloc(result.ptr, size, GC.BlkAttr.NO_SCAN)[0 .. size]
            : result[0 .. size];
    }
}

unittest
{
    write(deleteme, "1234");
    scope(exit) { assert(exists(deleteme)); remove(deleteme); }
    assert(read(deleteme, 2) == "12");
    assert(read(deleteme) == "1234");
}

version (linux) unittest
{
    // A file with "zero" length that doesn't have 0 length at all
    auto s = std.file.readText("/proc/sys/kernel/osrelease");
    assert(s.length > 0);
    //writefln("'%s'", s);
}

/********************************************
Read and validates (using $(XREF utf, validate)) a text file. $(D S)
can be a type of array of characters of any width and constancy. No
width conversion is performed; if the width of the characters in file
$(D name) is different from the width of elements of $(D S),
validation will fail.

Returns: Array of characters read.

Throws: $(D FileException) on file error, $(D UTFException) on UTF
decoding error.

Example:

----
enforce(system("echo abc>deleteme") == 0);
scope(exit) remove("deleteme");
enforce(chomp(readText("deleteme")) == "abc");
----
 */

S readText(S = string)(in char[] name)
{
    auto result = cast(S) read(name);
    std.utf.validate(result);
    return result;
}

unittest
{
    write(deleteme, "abc\n");
    scope(exit) { assert(exists(deleteme)); remove(deleteme); }
    enforce(chomp(readText(deleteme)) == "abc");
}

/*********************************************
Write $(D buffer) to file $(D name).
Throws: $(D FileException) on error.

Example:

----
import std.file;
void main()
{
   int[] a = [ 0, 1, 1, 2, 3, 5, 8 ];
   write("filename", a);
   assert(cast(int[]) read("filename") == a);
}
----
 */
void write(in char[] name, const void[] buffer)
{
    version(Windows)
    {
        alias TypeTuple!(GENERIC_WRITE, 0, null, CREATE_ALWAYS,
                FILE_ATTRIBUTE_NORMAL | FILE_FLAG_SEQUENTIAL_SCAN,
                HANDLE.init)
            defaults;
        auto h = CreateFileW(std.utf.toUTF16z(name), defaults);

        cenforce(h != INVALID_HANDLE_VALUE, name);
        scope(exit) cenforce(CloseHandle(h), name);
        DWORD numwritten;
        cenforce(WriteFile(h, buffer.ptr, to!DWORD(buffer.length), &numwritten, null) == 1
                && buffer.length == numwritten,
                name);
    }
    else version(Posix)
        return writeImpl(name, buffer, O_CREAT | O_WRONLY | O_TRUNC);
}

/*********************************************
Appends $(D buffer) to file $(D name).
Throws: $(D FileException) on error.

Example:

----
import std.file;
void main()
{
   int[] a = [ 0, 1, 1, 2, 3, 5, 8 ];
   write("filename", a);
   int[] b = [ 13, 21 ];
   append("filename", b);
   assert(cast(int[]) read("filename") == a ~ b);
}
----
 */
void append(in char[] name, in void[] buffer)
{
    version(Windows)
    {
        alias TypeTuple!(GENERIC_WRITE,0,null,OPEN_ALWAYS,
                FILE_ATTRIBUTE_NORMAL | FILE_FLAG_SEQUENTIAL_SCAN,HANDLE.init)
            defaults;

        auto h = CreateFileW(std.utf.toUTF16z(name), defaults);

        cenforce(h != INVALID_HANDLE_VALUE, name);
        scope(exit) cenforce(CloseHandle(h), name);
        DWORD numwritten;
        cenforce(SetFilePointer(h, 0, null, FILE_END) != INVALID_SET_FILE_POINTER
                && WriteFile(h,buffer.ptr,to!DWORD(buffer.length),&numwritten,null) == 1
                && buffer.length == numwritten,
                name);
    }
    else version(Posix)
        return writeImpl(name, buffer, O_APPEND | O_WRONLY | O_CREAT);
}

// Posix implementation helper for write and append

version(Posix) private void writeImpl(in char[] name,
        in void[] buffer, in uint mode)
{
    immutable fd = core.sys.posix.fcntl.open(toStringz(name),
            mode, octal!666);
    cenforce(fd != -1, name);
    {
        scope(failure) core.sys.posix.unistd.close(fd);
        immutable size = buffer.length;
        cenforce(
            core.sys.posix.unistd.write(fd, buffer.ptr, size) == size,
            name);
    }
    cenforce(core.sys.posix.unistd.close(fd) == 0, name);
}

/***************************************************
 * Rename file $(D from) to $(D to).
 * Throws: $(D FileException) on error.
 */
void rename(in char[] from, in char[] to)
{
    version(Windows)
    {
        enforce(MoveFileW(std.utf.toUTF16z(from), std.utf.toUTF16z(to)),
                new FileException(
                    text("Attempting to rename file ", from, " to ",
                            to)));
    }
    else version(Posix)
        cenforce(core.stdc.stdio.rename(toStringz(from), toStringz(to)) == 0, to);
}

/***************************************************
Delete file $(D name).
Throws: $(D FileException) on error.
 */
void remove(in char[] name)
{
    version(Windows)
    {
        cenforce(DeleteFileW(std.utf.toUTF16z(name)), name);
    }
    else version(Posix)
        cenforce(core.stdc.stdio.remove(toStringz(name)) == 0,
            "Failed to remove file " ~ name);
}

version(Windows) private WIN32_FILE_ATTRIBUTE_DATA getFileAttributesWin(in char[] name)
{
    WIN32_FILE_ATTRIBUTE_DATA fad;
    enforce(GetFileAttributesExW(std.utf.toUTF16z(name), GET_FILEEX_INFO_LEVELS.GetFileExInfoStandard, &fad), new FileException(name.idup));
    return fad;
}

version(Windows) private ulong makeUlong(DWORD dwLow, DWORD dwHigh)
{
    ULARGE_INTEGER li;
    li.LowPart  = dwLow;
    li.HighPart = dwHigh;
    return li.QuadPart;
}

/***************************************************
Get size of file $(D name) in bytes.

Throws: $(D FileException) on error (e.g., file not found).
 */
ulong getSize(in char[] name)
{
    version(Windows)
    {
<<<<<<< HEAD
        with (getFileAttributesWin(name))
            return makeUlong(nFileSizeLow, nFileSizeHigh);
=======
        const (char)[] file = name[];

        //FindFirstFileX can't handle file names which end in a backslash.
        if(file.endsWith(dirSeparator))
            file.popBackN(dirSeparator.length);

        WIN32_FIND_DATAW filefindbuf;

        HANDLE findhndl = FindFirstFileW(std.utf.toUTF16z(file), &filefindbuf);
        uint resulth = filefindbuf.nFileSizeHigh;
        uint resultl = filefindbuf.nFileSizeLow;

        cenforce(findhndl != cast(HANDLE)-1 && FindClose(findhndl), file);
        return (cast(ulong) resulth << 32) + resultl;
>>>>>>> cd0ce7df
    }
    else version(Posix)
    {
        struct_stat64 statbuf = void;
        cenforce(stat64(toStringz(name), &statbuf) == 0, name);
        return statbuf.st_size;
    }
}

unittest
{
    // create a file of size 1
    write(deleteme, "a");
    scope(exit) { assert(exists(deleteme)); remove(deleteme); }
    assert(getSize(deleteme) == 1);
    // create a file of size 3
    write(deleteme, "abc");
    assert(getSize(deleteme) == 3);
}


/++
    Get the access and modified times of file $(D name).

    Params:
        name                 = File name to get times for.
        fileAccessTime       = Time the file was last accessed.
        fileModificationTime = Time the file was last modified.

    Throws:
        $(D FileException) on error.
 +/
void getTimes(in char[] name,
              out SysTime fileAccessTime,
              out SysTime fileModificationTime)
{
    version(Windows)
    {
        with (getFileAttributesWin(name))
        {
            fileAccessTime = std.datetime.FILETIMEToSysTime(&ftLastAccessTime);
            fileModificationTime = std.datetime.FILETIMEToSysTime(&ftLastWriteTime);
        }
    }
    else version(Posix)
    {
        struct_stat64 statbuf = void;

        cenforce(stat64(toStringz(name), &statbuf) == 0, name);

        fileAccessTime = SysTime(unixTimeToStdTime(statbuf.st_atime));
        fileModificationTime = SysTime(unixTimeToStdTime(statbuf.st_mtime));
    }
}

unittest
{
    auto currTime = Clock.currTime();

    write(deleteme, "a");
    scope(exit) { assert(exists(deleteme)); remove(deleteme); }

    SysTime accessTime1 = void;
    SysTime modificationTime1 = void;

    getTimes(deleteme, accessTime1, modificationTime1);

    enum leeway = dur!"seconds"(5);

    {
        auto diffa = accessTime1 - currTime;
        auto diffm = modificationTime1 - currTime;
        scope(failure) writefln("[%s] [%s] [%s] [%s] [%s]", accessTime1, modificationTime1, currTime, diffa, diffm);

        assert(abs(diffa) <= leeway);
        assert(abs(diffm) <= leeway);
    }

    version(fullFileTests)
    {
        enum sleepTime = dur!"seconds"(2);
        Thread.sleep(sleepTime);

        currTime = Clock.currTime();
        write(deleteme, "b");

        SysTime accessTime2 = void;
        SysTime modificationTime2 = void;

        getTimes(deleteme, accessTime2, modificationTime2);

        {
            auto diffa = accessTime2 - currTime;
            auto diffm = modificationTime2 - currTime;
            scope(failure) writefln("[%s] [%s] [%s] [%s] [%s]", accessTime2, modificationTime2, currTime, diffa, diffm);

            //There is no guarantee that the access time will be updated.
            assert(abs(diffa) <= leeway + sleepTime);
            assert(abs(diffm) <= leeway);
        }

        assert(accessTime1 <= accessTime2);
        assert(modificationTime1 <= modificationTime2);
    }
}


/++
    $(BLUE This function is Windows-Only.)

    Get creation/access/modified times of file $(D name).

    This is the same as $(D getTimes) except that it also gives you the file
    creation time - which isn't possible on Posix systems.

    Params:
        name                 = File name to get times for.
        fileCreationTime     = Time the file was created.
        fileAccessTime       = Time the file was last accessed.
        fileModificationTime = Time the file was last modified.

    Throws:
        $(D FileException) on error.
 +/
version(StdDdoc) void getTimesWin(in char[] name,
                                  out SysTime fileCreationTime,
                                  out SysTime fileAccessTime,
                                  out SysTime fileModificationTime);
else version(Windows) void getTimesWin(in char[] name,
                                       out SysTime fileCreationTime,
                                       out SysTime fileAccessTime,
                                       out SysTime fileModificationTime)
{
    with (getFileAttributesWin(name))
    {
        fileCreationTime = std.datetime.FILETIMEToSysTime(&ftCreationTime);
        fileAccessTime = std.datetime.FILETIMEToSysTime(&ftLastAccessTime);
        fileModificationTime = std.datetime.FILETIMEToSysTime(&ftLastWriteTime);
    }
}

version(Windows) unittest
{
    auto currTime = Clock.currTime();

    if (exists(deleteme)) remove(deleteme);
    write(deleteme, "a");
    scope(exit) { assert(exists(deleteme)); remove(deleteme); }

    SysTime creationTime1 = void;
    SysTime accessTime1 = void;
    SysTime modificationTime1 = void;

    getTimesWin(deleteme, creationTime1, accessTime1, modificationTime1);

    enum leeway = dur!"seconds"(5);

    {
        auto diffc = creationTime1 - currTime;
        auto diffa = accessTime1 - currTime;
        auto diffm = modificationTime1 - currTime;
        scope(failure)
        {
            writefln("[%s] [%s] [%s] [%s] [%s] [%s] [%s]",
                     creationTime1, accessTime1, modificationTime1, currTime, diffc, diffa, diffm);
        }

        assert(abs(diffc) <= leeway);
        assert(abs(diffa) <= leeway);
        assert(abs(diffm) <= leeway);
    }

    version(fullFileTests)
    {
        Thread.sleep(dur!"seconds"(2));

        currTime = Clock.currTime();
        write(deleteme, "b");

        SysTime creationTime2 = void;
        SysTime accessTime2 = void;
        SysTime modificationTime2 = void;

        getTimesWin(deleteme, creationTime2, accessTime2, modificationTime2);

        {
            auto diffa = accessTime2 - currTime;
            auto diffm = modificationTime2 - currTime;
            scope(failure)
            {
                writefln("[%s] [%s] [%s] [%s] [%s]",
                         accessTime2, modificationTime2, currTime, diffa, diffm);
            }

            assert(abs(diffa) <= leeway);
            assert(abs(diffm) <= leeway);
        }

        assert(creationTime1 == creationTime2);
        assert(accessTime1 <= accessTime2);
        assert(modificationTime1 <= modificationTime2);
    }
}

/++
    $(RED Deprecated. It will be removed in May 2012.
          Please use the $(D getTimes) with two arguments instead.)

    $(BLUE This function is Posix-Only.)

    Get file status change time, acces time, and modification times
    of file $(D name).

    $(D getTimes) is the same on both Windows and Posix, but it is not
    possible to get the file creation time on Posix systems, so
    $(D getTimes) cannot give you the file creation time. $(D getTimesWin)
    does the same thing on Windows as $(D getTimes) except that it also gives
    you the file creation time. This function was created to do the same
    thing that the old, 3 argument $(D getTimes) was doing on Posix - giving
    you the time that the file status last changed - but ultimately, that's
    not really very useful, and we don't like having functions which are
    OS-specific when we can reasonably avoid it. So, this function is being
    deprecated. You can use $(D DirEntry)'s  $(D statBuf) property if you
    really want to get at that information (along with all of the other
    OS-specific stuff that $(D stat) gives you).

    Params:
        name                 = File name to get times for.
        fileStatusChangeTime = Time the file's status was last changed.
        fileAccessTime       = Time the file was last accessed.
        fileModificationTime = Time the file was last modified.

    Throws:
        $(D FileException) on error.
 +/
version(StdDdoc) deprecated void getTimesPosix(in char[] name,
                                               out SysTime fileStatusChangeTime,
                                               out SysTime fileAccessTime,
                                               out SysTime fileModificationTime);
else version(Posix) deprecated void getTimesPosix(C)(in C[] name,
                                                     out SysTime fileStatusChangeTime,
                                                     out SysTime fileAccessTime,
                                                     out SysTime fileModificationTime)
    if(is(Unqual!C == char))
{
    struct_stat64 statbuf = void;

    cenforce(stat64(toStringz(name), &statbuf) == 0, name);

    fileStatusChangeTime = SysTime(unixTimeToStdTime(statbuf.st_ctime));
    fileAccessTime = SysTime(unixTimeToStdTime(statbuf.st_atime));
    fileModificationTime = SysTime(unixTimeToStdTime(statbuf.st_mtime));
}


/++
    Returns the time that the given file was last modified.

    Throws:
        $(D FileException) if the given file does not exist.
+/
SysTime timeLastModified(in char[] name)
{
    version(Windows)
    {
        SysTime dummy = void;
        SysTime ftm = void;

        getTimesWin(name, dummy, dummy, ftm);

        return ftm;
    }
    else version(Posix)
    {
        struct_stat64 statbuf = void;

        cenforce(stat64(toStringz(name), &statbuf) == 0, name);

        return SysTime(unixTimeToStdTime(statbuf.st_mtime));
    }
}


/++
    Returns the time that the given file was last modified. If the
    file does not exist, returns $(D returnIfMissing).

    A frequent usage pattern occurs in build automation tools such as
    $(WEB gnu.org/software/make, make) or $(WEB
    en.wikipedia.org/wiki/Apache_Ant, ant). To check whether file $(D
    target) must be rebuilt from file $(D source) (i.e., $(D target) is
    older than $(D source) or does not exist), use the comparison
    below. The code throws a $(D FileException) if $(D source) does not
    exist (as it should). On the other hand, the $(D SysTime.min) default
    makes a non-existing $(D target) seem infinitely old so the test
    correctly prompts building it.

    Params:
        name            = The name of the file to get the modification time for.
        returnIfMissing = The time to return if the given file does not exist.

Examples:
--------------------
if(timeLastModified(source) >= timeLastModified(target, SysTime.min))
{
    // must (re)build
}
else
{
    // target is up-to-date
}
--------------------
+/
SysTime timeLastModified(in char[] name, SysTime returnIfMissing)
{
    version(Windows)
    {
        if(!exists(name))
            return returnIfMissing;

        SysTime dummy = void;
        SysTime ftm = void;

        getTimesWin(name, dummy, dummy, ftm);

        return ftm;
    }
    else version(Posix)
    {
        struct_stat64 statbuf = void;

        return stat64(toStringz(name), &statbuf) != 0 ?
               returnIfMissing :
               SysTime(unixTimeToStdTime(statbuf.st_mtime));
    }
}

unittest
{
    //std.process.system("echo a > deleteme") == 0 || assert(false);
    if(exists(deleteme))
        remove(deleteme);

    write(deleteme, "a\n");

    scope(exit)
    {
        assert(exists(deleteme));
        remove(deleteme);
    }

    // assert(lastModified("deleteme") >
    //         lastModified("this file does not exist", SysTime.min));
    //assert(lastModified("deleteme") > lastModified(__FILE__));
}


/++
    Returns whether the given file (or directory) exists.
 +/
@property bool exists(in char[] name)
{
    version(Windows)
    {
// http://msdn.microsoft.com/library/default.asp?url=/library/en-us/
// fileio/base/getfileattributes.asp
        return GetFileAttributesW(std.utf.toUTF16z(name)) != 0xFFFFFFFF;
    }
    else version(Posix)
    {
        /*
            The reason why we use stat (and not access) here is
            the quirky behavior of access for SUID programs: if
            we used access, a file may not appear to "exist",
            despite that the program would be able to open it
            just fine. The behavior in question is described as
            follows in the access man page:

            > The check is done using the calling process's real
            > UID and GID, rather than the effective IDs as is
            > done when actually attempting an operation (e.g.,
            > open(2)) on the file. This allows set-user-ID
            > programs to easily determine the invoking user's
            > authority.

            While various operating systems provide eaccess or
            euidaccess functions, these are not part of POSIX -
            so it's safer to use stat instead.
        */

        struct_stat64 statbuf = void;
        return stat64(toStringz(name), &statbuf) == 0;
    }
}

unittest
{
    assert(exists("."));
    assert(!exists("this file does not exist"));
    write(deleteme, "a\n");
    scope(exit) { assert(exists(deleteme)); remove(deleteme); }
    assert(exists(deleteme));
}


/++
 Returns the attributes of the given file.

 Note that the file attributes on Windows and Posix systems are
 completely different. On Windows, they're what is returned by $(WEB
 msdn.microsoft.com/en-us/library/aa364944(v=vs.85).aspx,
 GetFileAttributes), whereas on Posix systems, they're the $(LUCKY
 st_mode) value which is part of the $(D stat struct) gotten by
 calling the $(WEB en.wikipedia.org/wiki/Stat_%28Unix%29, $(D stat))
 function.

 On Posix systems, if the given file is a symbolic link, then
 attributes are the attributes of the file pointed to by the symbolic
 link.

 Params:
 name = The file to get the attributes of.
  +/
uint getAttributes(in char[] name)
{
    version(Windows)
    {
        immutable result = GetFileAttributesW(std.utf.toUTF16z(name));

        enforce(result != uint.max, new FileException(name.idup));

        return result;
    }
    else version(Posix)
    {
        struct_stat64 statbuf = void;

        cenforce(stat64(toStringz(name), &statbuf) == 0, name);

        return statbuf.st_mode;
    }
}


/++
    If the given file is a symbolic link, then this returns the attributes of the
    symbolic link itself rather than file that it points to. If the given file
    is $(I not) a symbolic link, then this function returns the same result
    as getAttributes.

    On Windows, getLinkAttributes is identical to getAttributes. It exists on
    Windows so that you don't have to special-case code for Windows when dealing
    with symbolic links.

    Params:
        name = The file to get the symbolic link attributes of.

    Throws:
        $(D FileException) on error.
 +/
uint getLinkAttributes(in char[] name)
{
    version(Windows)
    {
        return getAttributes(name);
    }
    else version(Posix)
    {
        struct_stat64 lstatbuf = void;
        cenforce(lstat64(toStringz(name), &lstatbuf) == 0, name);
        return lstatbuf.st_mode;
    }
}


/++
    Returns whether the given file is a directory.

    Params:
        name = The path to the file.

    Throws:
        $(D FileException) if the given file does not exist.

Examples:
--------------------
assert(!"/etc/fonts/fonts.conf".isDir);
assert("/usr/share/include".isDir);
--------------------
  +/
@property bool isDir(in char[] name)
{
    version(Windows)
    {
        return (getAttributes(name) & FILE_ATTRIBUTE_DIRECTORY) != 0;
    }
    else version(Posix)
    {
        return (getAttributes(name) & S_IFMT) == S_IFDIR;
    }
}

unittest
{
    version(Windows)
    {
        if("C:\\Program Files\\".exists)
            assert("C:\\Program Files\\".isDir);

        if("C:\\Windows\\system.ini".exists)
            assert(!"C:\\Windows\\system.ini".isDir);
    }
    else version(Posix)
    {
        if("/usr/include".exists)
            assert("/usr/include".isDir);

        if("/usr/include/assert.h".exists)
            assert(!"/usr/include/assert.h".isDir);
    }
}


/++
    $(RED Deprecated. It will be removed in May 2012.
          Please use $(D attrIsDir) instead.)

    Returns whether the given file attributes are for a directory.

    Params:
        attributes = The file attributes.
  +/
deprecated @property bool isDir(uint attributes) nothrow
{
    version(Windows)
    {
        return (attributes & FILE_ATTRIBUTE_DIRECTORY) != 0;
    }
    else version(Posix)
    {
        return (attributes & S_IFMT) == S_IFDIR;
    }
}


/++
    Returns whether the given file attributes are for a directory.

    Params:
        attributes = The file attributes.

Examples:
--------------------
assert(!attrIsDir(getAttributes("/etc/fonts/fonts.conf")));
assert(!attrIsDir(getLinkAttributes("/etc/fonts/fonts.conf")));
--------------------
  +/
bool attrIsDir(uint attributes) nothrow
{
    version(Windows)
    {
        return (attributes & FILE_ATTRIBUTE_DIRECTORY) != 0;
    }
    else version(Posix)
    {
        return (attributes & S_IFMT) == S_IFDIR;
    }
}

unittest
{
    version(Windows)
    {
        if("C:\\Program Files\\".exists)
        {
            assert(attrIsDir(getAttributes("C:\\Program Files\\")));
            assert(attrIsDir(getLinkAttributes("C:\\Program Files\\")));
        }

        if("C:\\Windows\\system.ini".exists)
        {
            assert(!attrIsDir(getAttributes("C:\\Windows\\system.ini")));
            assert(!attrIsDir(getLinkAttributes("C:\\Windows\\system.ini")));
        }
    }
    else version(Posix)
    {
        if("/usr/include".exists)
        {
            assert(attrIsDir(getAttributes("/usr/include")));
            assert(attrIsDir(getLinkAttributes("/usr/include")));
        }

        if("/usr/include/assert.h".exists)
        {
            assert(!attrIsDir(getAttributes("/usr/include/assert.h")));
            assert(!attrIsDir(getLinkAttributes("/usr/include/assert.h")));
        }
    }
}


/++
    Returns whether the given file (or directory) is a file.

    On Windows, if a file is not a directory, then it's a file. So,
    either $(D isFile) or $(D isDir) will return true for any given file.

    On Posix systems, if $(D isFile) is $(D true), that indicates that the file
    is a regular file (e.g. not a block not device). So, on Posix systems, it's
    possible for both $(D isFile) and $(D isDir) to be $(D false) for a
    particular file (in which case, it's a special file). You can use
    $(D getAttributes) to get the attributes to figure out what type of special
    it is, or you can use $(D dirEntry) to get at its $(D statBuf), which is the
    result from $(D stat). In either case, see the man page for $(D stat) for
    more information.

    Params:
        name = The path to the file.

    Throws:
        $(D FileException) if the given file does not exist.

Examples:
--------------------
assert("/etc/fonts/fonts.conf".isFile);
assert(!"/usr/share/include".isFile);
--------------------
  +/
@property bool isFile(in char[] name)
{
    version(Windows)
        return !name.isDir;
    else version(Posix)
        return (getAttributes(name) & S_IFMT) == S_IFREG;
}

unittest
{
    version(Windows)
    {
        if("C:\\Program Files\\".exists)
            assert(!"C:\\Program Files\\".isFile);

        if("C:\\Windows\\system.ini".exists)
            assert("C:\\Windows\\system.ini".isFile);
    }
    else version(Posix)
    {
        if("/usr/include".exists)
            assert(!"/usr/include".isFile);

        if("/usr/include/assert.h".exists)
            assert("/usr/include/assert.h".isFile);
    }
}


/++
    $(RED Deprecated. It will be removed in May 2012.
          Please use $(D attrIsFile) instead.)

    Returns whether the given file attributes are for a file.

    On Windows, if a file is not a directory, it's a file. So,
    either $(D isFile) or $(D isDir) will return $(D true) for any given file.

    On Posix systems, if $(D isFile) is $(D true), that indicates that the file
    is a regular file (e.g. not a block not device). So, on Posix systems,
    it's possible for both $(D isFile) and $(D isDir) to be $(D false) for a
    particular file (in which case, it's a special file). If a file is a special
    file, you can use the attributes to check what type of special
    file it is (see the man page for $(D stat) for more information).

    Params:
        attributes = The file attributes.
  +/
deprecated @property bool isFile(uint attributes) nothrow
{
    version(Windows)
    {
        return (attributes & FILE_ATTRIBUTE_DIRECTORY) == 0;
    }
    else version(Posix)
    {
        return (attributes & S_IFMT) == S_IFREG;
    }
}


/++
    Returns whether the given file attributes are for a file.

    On Windows, if a file is not a directory, it's a file. So, either
    $(D attrIsFile) or $(D attrIsDir) will return $(D true) for the
    attributes of any given file.

    On Posix systems, if $(D attrIsFile) is $(D true), that indicates that the
    file is a regular file (e.g. not a block not device). So, on Posix systems,
    it's possible for both $(D attrIsFile) and $(D attrIsDir) to be $(D false)
    for a particular file (in which case, it's a special file). If a file is a
    special file, you can use the attributes to check what type of special file
    it is (see the man page for $(D stat) for more information).

    Params:
        attributes = The file attributes.

Examples:
--------------------
assert(attrIsFile(getAttributes("/etc/fonts/fonts.conf")));
assert(attrIsFile(getLinkAttributes("/etc/fonts/fonts.conf")));
--------------------
  +/
bool attrIsFile(uint attributes) nothrow
{
    version(Windows)
    {
        return (attributes & FILE_ATTRIBUTE_DIRECTORY) == 0;
    }
    else version(Posix)
    {
        return (attributes & S_IFMT) == S_IFREG;
    }
}

unittest
{
    version(Windows)
    {
        if("C:\\Program Files\\".exists)
        {
            assert(!attrIsFile(getAttributes("C:\\Program Files\\")));
            assert(!attrIsFile(getLinkAttributes("C:\\Program Files\\")));
        }

        if("C:\\Windows\\system.ini".exists)
        {
            assert(attrIsFile(getAttributes("C:\\Windows\\system.ini")));
            assert(attrIsFile(getLinkAttributes("C:\\Windows\\system.ini")));
        }
    }
    else version(Posix)
    {
        if("/usr/include".exists)
        {
            assert(!attrIsFile(getAttributes("/usr/include")));
            assert(!attrIsFile(getLinkAttributes("/usr/include")));
        }

        if("/usr/include/assert.h".exists)
        {
            assert(attrIsFile(getAttributes("/usr/include/assert.h")));
            assert(attrIsFile(getLinkAttributes("/usr/include/assert.h")));
        }
    }
}


/++
    Returns whether the given file is a symbolic link.

    On Windows, returns $(D true) when the file is either a symbolic link or a
    junction point.

    Params:
        name = The path to the file.

    Throws:
        $(D FileException) if the given file does not exist.
  +/
@property bool isSymlink(C)(const(C)[] name)
{
    version(Windows)
        return (getAttributes(name) & FILE_ATTRIBUTE_REPARSE_POINT) != 0;
    else version(Posix)
        return (getLinkAttributes(name) & S_IFMT) == S_IFLNK;
}

unittest
{
    version(Windows)
    {
        if("C:\\Program Files\\".exists)
            assert(!"C:\\Program Files\\".isSymlink);

        if("C:\\Users\\".exists && "C:\\Documents and Settings\\".exists)
            assert("C:\\Documents and Settings\\".isSymlink);

        enum fakeSymFile = "C:\\Windows\\system.ini";
        if(fakeSymFile.exists)
        {
            assert(!fakeSymFile.isSymlink);

            assert(!fakeSymFile.isSymlink);
            assert(!attrIsSymlink(getAttributes(fakeSymFile)));
            assert(!attrIsSymlink(getLinkAttributes(fakeSymFile)));

            assert(attrIsFile(getAttributes(fakeSymFile)));
            assert(attrIsFile(getLinkAttributes(fakeSymFile)));
            assert(!attrIsDir(getAttributes(fakeSymFile)));
            assert(!attrIsDir(getLinkAttributes(fakeSymFile)));

            assert(getAttributes(fakeSymFile) == getLinkAttributes(fakeSymFile));
        }
    }
    else version(Posix)
    {
        if("/usr/include".exists)
        {
            assert(!"/usr/include".isSymlink);

            immutable symfile = deleteme ~ "_slink\0";
            scope(exit) if(symfile.exists) symfile.remove();

            core.sys.posix.unistd.symlink("/usr/include", symfile.ptr);

            assert(symfile.isSymlink);
            assert(!attrIsSymlink(getAttributes(symfile)));
            assert(attrIsSymlink(getLinkAttributes(symfile)));

            assert(attrIsDir(getAttributes(symfile)));
            assert(!attrIsDir(getLinkAttributes(symfile)));

            assert(!attrIsFile(getAttributes(symfile)));
            assert(!attrIsFile(getLinkAttributes(symfile)));
        }

        if("/usr/include/assert.h".exists)
        {
            assert(!"/usr/include/assert.h".isSymlink);

            immutable symfile = deleteme ~ "_slink\0";
            scope(exit) if(symfile.exists) symfile.remove();

            core.sys.posix.unistd.symlink("/usr/include/assert.h", symfile.ptr);

            assert(symfile.isSymlink);
            assert(!attrIsSymlink(getAttributes(symfile)));
            assert(attrIsSymlink(getLinkAttributes(symfile)));

            assert(!attrIsDir(getAttributes(symfile)));
            assert(!attrIsDir(getLinkAttributes(symfile)));

            assert(attrIsFile(getAttributes(symfile)));
            assert(!attrIsFile(getLinkAttributes(symfile)));
        }
    }
}


/++
    $(RED Deprecated. It will be removed in May 2012.
          Please use $(D attrIsSymlink) instead.)

    Returns whether the given file attributes are for a symbolic link.

    On Windows, return $(D true) when the file is either a symbolic link or a
    junction point.

    Params:
        attributes = The file attributes.
  +/
deprecated @property bool isSymLink(uint attributes) nothrow
{
    version(Windows)
        return (attributes & FILE_ATTRIBUTE_REPARSE_POINT) != 0;
    else version(Posix)
        return (attributes & S_IFMT) == S_IFLNK;
}


/++
    Returns whether the given file attributes are for a symbolic link.

    On Windows, return $(D true) when the file is either a symbolic link or a
    junction point.

    Params:
        attributes = The file attributes.

Examples:
--------------------
core.sys.posix.unistd.symlink("/etc/fonts/fonts.conf", "/tmp/alink");

assert(!getAttributes("/tmp/alink").isSymlink);
assert(getLinkAttributes("/tmp/alink").isSymlink);
--------------------
  +/
bool attrIsSymlink(uint attributes) nothrow
{
    version(Windows)
        return (attributes & FILE_ATTRIBUTE_REPARSE_POINT) != 0;
    else version(Posix)
        return (attributes & S_IFMT) == S_IFLNK;
}


/****************************************************
 * Change directory to $(D pathname).
 * Throws: $(D FileException) on error.
 */
void chdir(in char[] pathname)
{
    version(Windows)
    {
        enforce(SetCurrentDirectoryW(std.utf.toUTF16z(pathname)),
                new FileException(pathname.idup));
    }
    else version(Posix)
    {
        cenforce(core.sys.posix.unistd.chdir(toStringz(pathname)) == 0,
                pathname);
    }
}

/****************************************************
Make directory $(D pathname).

Throws: $(D FileException) on error.
 */
void mkdir(in char[] pathname)
{
    version(Windows)
    {
        enforce(CreateDirectoryW(std.utf.toUTF16z(pathname), null),
                new FileException(pathname.idup));
    }
    else version(Posix)
    {
        cenforce(core.sys.posix.sys.stat.mkdir(toStringz(pathname), octal!777) == 0,
                 pathname);
    }
}

/****************************************************
 * Make directory and all parent directories as needed.
 */

void mkdirRecurse(in char[] pathname)
{
    const left = dirName(pathname);
    if (!exists(left))
    {
        version (Windows)
        {   /* Prevent infinite recursion if left is "d:\" and
             * drive d does not exist.
             */
            if (left.length >= 3 && left[$ - 2] == ':')
                throw new FileException(left.idup);
        }
        mkdirRecurse(left);
    }
    if (!baseName(pathname).empty)
    {
        mkdir(pathname);
    }
}

unittest
{
    // bug3570
    {
        immutable basepath = deleteme ~ "_dir";
        version (Windows)
        {
            immutable path = basepath ~ "\\fake\\here\\";
        }
        else version (Posix)
        {
            immutable path = basepath ~ `/fake/here/`;
        }

        mkdirRecurse(path);
        assert(basepath.exists && basepath.isDir);
        scope(exit) rmdirRecurse(basepath);
        assert(path.exists && path.isDir);
    }
}

/****************************************************
Remove directory $(D pathname).

Throws: $(D FileException) on error.
 */
void rmdir(in char[] pathname)
{
    version(Windows)
    {
        cenforce(RemoveDirectoryW(std.utf.toUTF16z(pathname)),
                pathname);
    }
    else version(Posix)
    {
        cenforce(core.sys.posix.unistd.rmdir(toStringz(pathname)) == 0,
                pathname);
    }
}

/++
    $(BLUE This function is Posix-Only.)

    Creates a symlink.

    Params:
        original = The file to link from.
        link     = The symlink to create.

    Note:
        Relative paths are relative to the current working directory,
        not the files being linked to or from.

    Throws:
        $(D FileException) on error (which includes if the symlink already
        exists).
  +/
version(StdDdoc) void symlink(C1, C2)(const(C1)[] original, const(C2)[] link);
else version(Posix) void symlink(C1, C2)(const(C1)[] original, const(C2)[] link)
{
    cenforce(core.sys.posix.unistd.symlink(toUTFz!(const char*)(original),
                                           toUTFz!(const char*)(link)) == 0,
             link);
}

version(Posix) unittest
{
    if("/usr/include".exists)
    {
        immutable symfile = deleteme ~ "_slink\0";
        scope(exit) if(symfile.exists) symfile.remove();

        symlink("/usr/include", symfile);

        assert(symfile.exists);
        assert(symfile.isSymlink);
        assert(!attrIsSymlink(getAttributes(symfile)));
        assert(attrIsSymlink(getLinkAttributes(symfile)));

        assert(attrIsDir(getAttributes(symfile)));
        assert(!attrIsDir(getLinkAttributes(symfile)));

        assert(!attrIsFile(getAttributes(symfile)));
        assert(!attrIsFile(getLinkAttributes(symfile)));
    }

    if("/usr/include/assert.h".exists)
    {
        assert(!"/usr/include/assert.h".isSymlink);

        immutable symfile = deleteme ~ "_slink\0";
        scope(exit) if(symfile.exists) symfile.remove();

        symlink("/usr/include/assert.h", symfile);

        assert(symfile.exists);
        assert(symfile.isSymlink);
        assert(!attrIsSymlink(getAttributes(symfile)));
        assert(attrIsSymlink(getLinkAttributes(symfile)));

        assert(!attrIsDir(getAttributes(symfile)));
        assert(!attrIsDir(getLinkAttributes(symfile)));

        assert(attrIsFile(getAttributes(symfile)));
        assert(!attrIsFile(getLinkAttributes(symfile)));
    }
}


/++
    $(BLUE This function is Posix-Only.)

    Returns the path to the file pointed to by a symlink. Note that the
    path could be either relative or absolute depending on the symlink.
    If the path is relative, it's relative to the symlink, not the current
    working directory.

    Throws:
        $(D FileException) on error.
  +/
version(StdDdoc) string readLink(C)(const(C)[] link);
else version(Posix) string readLink(C)(const(C)[] link)
{
    enum bufferLen = 2048;
    enum maxCodeUnits = 6;
    char[bufferLen] buffer;
    auto linkPtr = toUTFz!(const char*)(link);
    auto size = core.sys.posix.unistd.readlink(linkPtr,
                                               buffer.ptr,
                                               buffer.length);
    cenforce(size != -1, link);

    if(size <= bufferLen - maxCodeUnits)
        return to!string(buffer[0 .. size]);

    auto dynamicBuffer = new char[](bufferLen * 3 / 2);

    foreach(i; 0 .. 10)
    {
        size = core.sys.posix.unistd.readlink(linkPtr,
                                              dynamicBuffer.ptr,
                                              dynamicBuffer.length);
        cenforce(size != -1, link);

        if(size <= dynamicBuffer.length - maxCodeUnits)
        {
            dynamicBuffer.length = size;
            return assumeUnique(dynamicBuffer);
        }

        dynamicBuffer.length = dynamicBuffer.length * 3 / 2;
    }

    throw new FileException(format("Path for %s is too long to read.", link));
}

version(Posix) unittest
{
    foreach(file; ["/usr/include", "/usr/include/assert.h"])
    {
        if(file.exists)
        {
            immutable symfile = deleteme ~ "_slink\0";
            scope(exit) if(symfile.exists) symfile.remove();

            symlink(file, symfile);
            assert(readLink(symfile) == file, format("Failed file: %s", file));
        }
    }

    assertThrown!FileException(readLink("/doesnotexist"));
}


/****************************************************
 * Get current directory.
 * Throws: $(D FileException) on error.
 */
version(Windows) string getcwd()
{
    /* GetCurrentDirectory's return value:
        1. function succeeds: the number of characters that are written to
    the buffer, not including the terminating null character.
        2. function fails: zero
        3. the buffer (lpBuffer) is not large enough: the required size of
    the buffer, in characters, including the null-terminating character.
    */
    wchar[4096] buffW = void; //enough for most common case
    immutable n = cenforce(GetCurrentDirectoryW(to!DWORD(buffW.length), buffW.ptr),
            "getcwd");
    // we can do it because toUTFX always produces a fresh string
    if(n < buffW.length)
    {
        return toUTF8(buffW[0 .. n]);
    }
    else //staticBuff isn't enough
    {
        auto ptr = cast(wchar*) malloc(wchar.sizeof * n);
        scope(exit) free(ptr);
        immutable n2 = GetCurrentDirectoryW(n, ptr);
        cenforce(n2 && n2 < n, "getcwd");
        return toUTF8(ptr[0 .. n2]);
    }
}
else version (Posix) string getcwd()
{
    auto p = cenforce(core.sys.posix.unistd.getcwd(null, 0),
            "cannot get cwd");
    scope(exit) core.stdc.stdlib.free(p);
    return p[0 .. core.stdc.string.strlen(p)].idup;
}

unittest
{
    auto s = getcwd();
    assert(s.length);
}


version(StdDdoc)
{
    /++
        Info on a file, similar to what you'd get from stat on a Posix system.

        A $(D DirEntry) is obtained by using the functions $(D dirEntry) (to get
        the $(D DirEntry) for a specific file) or $(D dirEntries) (to get a
        $(D DirEntry) for each file/directory in a particular directory).
      +/
    struct DirEntry
    {
        void _init(T...)(T);
    public:

        /++
            Returns the path to the file represented by this $(D DirEntry).

Examples:
--------------------
auto de1 = dirEntry("/etc/fonts/fonts.conf");
assert(de1.name == "/etc/fonts/fonts.conf");

auto de2 = dirEntry("/usr/share/include");
assert(de2.name == "/usr/share/include");
--------------------
          +/
        @property string name() const;


        /++
            Returns whether the file represented by this $(D DirEntry) is a
            directory.

Examples:
--------------------
auto de1 = dirEntry("/etc/fonts/fonts.conf");
assert(!de1.isDir);

auto de2 = dirEntry("/usr/share/include");
assert(de2.isDir);
--------------------
          +/
        @property bool isDir();


        /++
            Returns whether the file represented by this $(D DirEntry) is a file.

            On Windows, if a file is not a directory, then it's a file. So,
            either $(D isFile) or $(D isDir) will return $(D true).

            On Posix systems, if $(D isFile) is $(D true), that indicates that
            the file is a regular file (e.g. not a block not device). So, on
            Posix systems, it's possible for both $(D isFile) and $(D isDir) to
            be $(D false) for a particular file (in which case, it's a special
            file). You can use $(D attributes) or $(D statBuf) to get more
            information about a special file (see the stat man page for more
            details).

Examples:
--------------------
auto de1 = dirEntry("/etc/fonts/fonts.conf");
assert(de1.isFile);

auto de2 = dirEntry("/usr/share/include");
assert(!de2.isFile);
--------------------
          +/
        @property bool isFile();

        /++
            Returns whether the file represented by this $(D DirEntry) is a
            symbolic link.

            On Windows, return $(D true) when the file is either a symbolic
            link or a junction point.
          +/
        @property bool isSymlink();

        /++
            Returns the size of the the file represented by this $(D DirEntry)
            in bytes.
          +/
        @property ulong size();

        /++
            $(BLUE This function is Windows-Only.)

            Returns the creation time of the file represented by this
            $(D DirEntry).
          +/
        @property SysTime timeCreated() const;


        /++
            $(RED Deprecated. It will be removed in May 2012. It will not be
                  replaced. You can use $(D attributes) to get at this
                  information if you need it.)

            $(BLUE This function is Posix-Only.)

            Returns the last time that the status of file represented by this
            $(D DirEntry) was changed (i.e. owner, group, link count, mode, etc.).
          +/
        deprecated @property SysTime timeStatusChanged();

        /++
            Returns the time that the file represented by this $(D DirEntry) was
            last accessed.

            Note that many file systems do not update the access time for files
            (generally for performance reasons), so there's a good chance that
            $(D timeLastAccessed) will return the same value as
            $(D timeLastModified).
          +/
        @property SysTime timeLastAccessed();

        /++
            Returns the time that the file represented by this $(D DirEntry) was
            last modified.
          +/
        @property SysTime timeLastModified();

        /++
            Returns the attributes of the file represented by this $(D DirEntry).

            Note that the file attributes on Windows and Posix systems are
            completely different. On, Windows, they're what is returned by
            $(D GetFileAttributes)
            $(WEB msdn.microsoft.com/en-us/library/aa364944(v=vs.85).aspx, GetFileAttributes)
            Whereas, an Posix systems, they're the $(D st_mode) value which is
            part of the $(D stat) struct gotten by calling $(D stat).

            On Posix systems, if the file represented by this $(D DirEntry) is a
            symbolic link, then attributes are the attributes of the file
            pointed to by the symbolic link.
          +/
        @property uint attributes();

        /++
            On Posix systems, if the file represented by this $(D DirEntry) is a
            symbolic link, then $(D linkAttributes) are the attributes of the
            symbolic link itself. Otherwise, $(D linkAttributes) is identical to
            $(D attributes).

            On Windows, $(D linkAttributes) is identical to $(D attributes). It
            exists on Windows so that you don't have to special-case code for
            Windows when dealing with symbolic links.
          +/
        @property uint linkAttributes();

        version(Windows) alias void* struct_stat64;

        /++
            $(BLUE This function is Posix-Only.)

            The $(D stat) struct gotten from calling $(D stat).
          +/
        @property struct_stat64 statBuf();
    }
}
else version(Windows)
{
    struct DirEntry
    {
    public:
        alias name this;

        @property string name() const pure nothrow
        {
            return _name;
        }

        @property bool isDir() const pure nothrow
        {
            return (attributes & FILE_ATTRIBUTE_DIRECTORY) != 0;
        }

        @property bool isFile() const pure nothrow
        {
            //Are there no options in Windows other than directory and file?
            //If there are, then this probably isn't the best way to determine
            //whether this DirEntry is a file or not.
            return !isDir;
        }

        @property bool isSymlink() const pure nothrow
        {
            return (attributes & FILE_ATTRIBUTE_REPARSE_POINT) != 0;
        }

        @property ulong size() const pure nothrow
        {
            return _size;
        }

        @property SysTime timeCreated() const pure nothrow
        {
            return cast(SysTime)_timeCreated;
        }

        @property SysTime timeLastAccessed() const pure nothrow
        {
            return cast(SysTime)_timeLastAccessed;
        }

        @property SysTime timeLastModified() const pure nothrow
        {
            return cast(SysTime)_timeLastModified;
        }

        @property uint attributes() const pure nothrow
        {
            return _attributes;
        }

        @property uint linkAttributes() const pure nothrow
        {
            return _attributes;
        }

    private:

        void _init(in char[] path)
        {
            _name = path.idup;

<<<<<<< HEAD
            with (getFileAttributesWin(path))
            {
                _size = makeUlong(nFileSizeLow, nFileSizeHigh);
                _timeCreated = std.datetime.FILETIMEToSysTime(&ftCreationTime);
                _timeLastAccessed = std.datetime.FILETIMEToSysTime(&ftLastAccessTime);
                _timeLastModified = std.datetime.FILETIMEToSysTime(&ftLastWriteTime);
                _attributes = dwFileAttributes;
            }
=======
            //FindFirstFileX can't handle file names which end in a backslash.
            if(_name.endsWith(dirSeparator))
                _name.popBackN(dirSeparator.length);

            WIN32_FIND_DATAW fd;

            HANDLE findhndl = FindFirstFileW(std.utf.toUTF16z(_name), &fd);
            enforce(findhndl != INVALID_HANDLE_VALUE);

            _size = (cast(ulong)fd.nFileSizeHigh << 32) | fd.nFileSizeLow;
            _timeCreated = std.datetime.FILETIMEToSysTime(&fd.ftCreationTime);
            _timeLastAccessed = std.datetime.FILETIMEToSysTime(&fd.ftLastAccessTime);
            _timeLastModified = std.datetime.FILETIMEToSysTime(&fd.ftLastWriteTime);
            _attributes = fd.dwFileAttributes;

            cenforce(findhndl != cast(HANDLE)-1 && FindClose(findhndl), _name);
>>>>>>> cd0ce7df
        }

        void _init(in char[] path, in WIN32_FIND_DATA* fd)
        {
            auto clength = to!int(std.c.string.strlen(fd.cFileName.ptr));

            // Convert cFileName[] to unicode
            const wlength = MultiByteToWideChar(0, 0, fd.cFileName.ptr, clength, null, 0);
            auto wbuf = new wchar[wlength];
            const n = MultiByteToWideChar(0, 0, fd.cFileName.ptr, clength, wbuf.ptr, wlength);
            assert(n == wlength);
            // toUTF8() returns a new buffer
            _name = buildPath(path, std.utf.toUTF8(wbuf[0 .. wlength]));
            _size = (cast(ulong)fd.nFileSizeHigh << 32) | fd.nFileSizeLow;
            _timeCreated = std.datetime.FILETIMEToSysTime(&fd.ftCreationTime);
            _timeLastAccessed = std.datetime.FILETIMEToSysTime(&fd.ftLastAccessTime);
            _timeLastModified = std.datetime.FILETIMEToSysTime(&fd.ftLastWriteTime);
            _attributes = fd.dwFileAttributes;
        }

        void _init(in char[] path, in WIN32_FIND_DATAW *fd)
        {
            size_t clength = std.string.wcslen(fd.cFileName.ptr);
            _name = std.utf.toUTF8(fd.cFileName[0 .. clength]);
            _name = buildPath(path, std.utf.toUTF8(fd.cFileName[0 .. clength]));
            _size = (cast(ulong)fd.nFileSizeHigh << 32) | fd.nFileSizeLow;
            _timeCreated = std.datetime.FILETIMEToSysTime(&fd.ftCreationTime);
            _timeLastAccessed = std.datetime.FILETIMEToSysTime(&fd.ftLastAccessTime);
            _timeLastModified = std.datetime.FILETIMEToSysTime(&fd.ftLastWriteTime);
            _attributes = fd.dwFileAttributes;
        }


        string _name; /// The file or directory represented by this DirEntry.


        SysTime _timeCreated;      /// The time when the file was created.
        SysTime _timeLastAccessed; /// The time when the file was last accessed.
        SysTime _timeLastModified; /// The time when the file was last modified.

        ulong _size;       /// The size of the file in bytes.
        uint  _attributes; /// The file attributes from WIN32_FIND_DATAW.
    }
}
else version(Posix)
{
    struct DirEntry
    {
    public:
        alias name this;

        @property string name() const pure nothrow
        {
            return _name;
        }

        @property bool isDir()
        {
            _ensureStatDone();

            return (_statBuf.st_mode & S_IFMT) == S_IFDIR;
        }

        @property bool isFile()
        {
            _ensureStatDone();

            return (_statBuf.st_mode & S_IFMT) == S_IFREG;
        }

        @property bool isSymlink()
        {
            _ensureLStatDone();

            return (_lstatMode & S_IFMT) == S_IFLNK;
        }

        @property ulong size()
        {
            _ensureStatDone();
            return _statBuf.st_size;
        }

        @property SysTime timeStatusChanged()
        {
            _ensureStatDone();

            return SysTime(unixTimeToStdTime(_statBuf.st_ctime));
        }

        @property SysTime timeLastAccessed()
        {
            _ensureStatDone();

            return SysTime(unixTimeToStdTime(_statBuf.st_ctime));
        }

        @property SysTime timeLastModified()
        {
            _ensureStatDone();

            return SysTime(unixTimeToStdTime(_statBuf.st_mtime));
        }

        @property uint attributes()
        {
            _ensureStatDone();

            return _statBuf.st_mode;
        }

        @property uint linkAttributes()
        {
            _ensureLStatDone();

            return _lstatMode;
        }

        @property struct_stat64 statBuf()
        {
            _ensureStatDone();

            return _statBuf;
        }

    private:

        void _init(in char[] path)
        {
            _name = path.idup;

            _didLStat = false;
            _didStat = false;
            _dTypeSet = false;
        }

        void _init(in char[] path, core.sys.posix.dirent.dirent* fd)
        {
            immutable len = std.c.string.strlen(fd.d_name.ptr);
            _name = buildPath(path, fd.d_name[0 .. len]);

            _didLStat = false;
            _didStat = false;

            //fd_d_type doesn't work for all file systems,
            //in which case the result is DT_UNKOWN. But we
            //can determine the correct type from lstat, so
            //we'll only set the dtype here if we could
            //correctly determine it (not lstat in the case
            //of DT_UNKNOWN in case we don't ever actually
            //need the dtype, thus potentially avoiding the
            //cost of calling lstat).
            if(fd.d_type != DT_UNKNOWN)
            {
                _dType = fd.d_type;
                _dTypeSet = true;
            }
            else
                _dTypeSet = false;
        }

        /++
            This is to support lazy evaluation, because doing stat's is
            expensive and not always needed.
         +/
        void _ensureStatDone()
        {
            if(_didStat)
                return;

            enforce(stat64(toStringz(_name), &_statBuf) == 0,
                    "Failed to stat file `" ~ _name ~ "'");

            _didStat = true;
        }

        /++
            This is to support lazy evaluation, because doing stat's is
            expensive and not always needed.
         +/
        void _ensureLStatDone()
        {
            if(_didLStat)
                return;

            struct_stat64 statbuf = void;

            enforce(lstat64(toStringz(_name), &statbuf) == 0,
                "Failed to stat file `" ~ _name ~ "'");

            _lstatMode = statbuf.st_mode;

            _dTypeSet = true;
            _didLStat = true;
        }


        string _name; /// The file or directory represented by this DirEntry.

        struct_stat64 _statBuf = void;  /// The result of stat().
        uint  _lstatMode;               /// The stat mode from lstat().
        ubyte _dType;                   /// The type of the file.

        bool _didLStat = false;   /// Whether lstat() has been called for this DirEntry.
        bool _didStat = false;    /// Whether stat() has been called for this DirEntry.
        bool _dTypeSet = false;   /// Whether the dType of the file has been set.
    }
}

unittest
{
    version(Windows)
    {
        if("C:\\Program Files\\".exists)
        {
            auto de = dirEntry("C:\\Program Files\\");
            assert(!de.isFile);
            assert(de.isDir);
            assert(!de.isSymlink);
        }

        if("C:\\Users\\".exists && "C:\\Documents and Settings\\".exists)
        {
            auto de = dirEntry("C:\\Documents and Settings\\");
            assert(de.isSymlink);
        }

        if("C:\\Windows\\system.ini".exists)
        {
            auto de = dirEntry("C:\\Windows\\system.ini");
            assert(de.isFile);
            assert(!de.isDir);
            assert(!de.isSymlink);
        }
    }
    else version(Posix)
    {
        if("/usr/include".exists)
        {
            {
                auto de = dirEntry("/usr/include");
                assert(!de.isFile);
                assert(de.isDir);
                assert(!de.isSymlink);
            }

            immutable symfile = deleteme ~ "_slink\0";
            scope(exit) if(symfile.exists) symfile.remove();

            core.sys.posix.unistd.symlink("/usr/include", symfile.ptr);

            {
                auto de = dirEntry(symfile);
                assert(!de.isFile);
                assert(de.isDir);
                assert(de.isSymlink);
            }
        }

        if("/usr/include/assert.h".exists)
        {
            auto de = dirEntry("/usr/include/assert.h");
            assert(de.isFile);
            assert(!de.isDir);
            assert(!de.isSymlink);
        }
    }
}


/******************************************************
 * $(RED Scheduled for deprecation.
 *       Please use $(D dirEntries) instead.)
 *
 * For each file and directory $(D DirEntry) in $(D pathname[])
 * pass it to the callback delegate.
 *
 * Params:
 *        callback =        Delegate that processes each
 *                        DirEntry in turn. Returns true to
 *                        continue, false to stop.
 * Example:
 *        This program lists all the files in its
 *        path argument and all subdirectories thereof.
 * ----
 * import std.stdio;
 * import std.file;
 *
 * void main(string[] args)
 * {
 *    bool callback(DirEntry* de)
 *    {
 *      if(de.isDir)
 *        listdir(de.name, &callback);
 *      else
 *        writefln(de.name);

 *      return true;
 *    }
 *
 *    listdir(args[1], &callback);
 * }
 * ----
 */
alias listDir listdir;


/***************************************************
Copy file $(D from) to file $(D to). File timestamps are preserved.
 */
void copy(in char[] from, in char[] to)
{
    version(Windows)
    {
        immutable result = CopyFileW(std.utf.toUTF16z(from), std.utf.toUTF16z(to), false);
        if (!result)
            throw new FileException(to.idup);
    }
    else version(Posix)
    {
        immutable fd = core.sys.posix.fcntl.open(toStringz(from), O_RDONLY);
        cenforce(fd != -1, from);
        scope(exit) core.sys.posix.unistd.close(fd);

        struct_stat64 statbuf = void;
        cenforce(fstat64(fd, &statbuf) == 0, from);
        //cenforce(core.sys.posix.sys.stat.fstat(fd, &statbuf) == 0, from);

        auto toz = toStringz(to);
        immutable fdw = core.sys.posix.fcntl.open(toz,
                O_CREAT | O_WRONLY | O_TRUNC, octal!666);
        cenforce(fdw != -1, from);
        scope(failure) core.stdc.stdio.remove(toz);
        {
            scope(failure) core.sys.posix.unistd.close(fdw);
            auto BUFSIZ = 4096u * 16;
            auto buf = core.stdc.stdlib.malloc(BUFSIZ);
            if (!buf)
            {
                BUFSIZ = 4096;
                buf = core.stdc.stdlib.malloc(BUFSIZ);
                buf || assert(false, "Out of memory in std.file.copy");
            }
            scope(exit) core.stdc.stdlib.free(buf);

            for (auto size = statbuf.st_size; size; )
            {
                immutable toxfer = (size > BUFSIZ) ? BUFSIZ : cast(size_t) size;
                cenforce(
                    core.sys.posix.unistd.read(fd, buf, toxfer) == toxfer
                    && core.sys.posix.unistd.write(fdw, buf, toxfer) == toxfer,
                    from);
                assert(size >= toxfer);
                size -= toxfer;
            }
        }

        cenforce(core.sys.posix.unistd.close(fdw) != -1, from);

        utimbuf utim = void;
        utim.actime = cast(time_t)statbuf.st_atime;
        utim.modtime = cast(time_t)statbuf.st_mtime;

        cenforce(utime(toz, &utim) != -1, from);
    }
}


/++
    Set access/modified times of file $(D name).

    Params:
        fileAccessTime       = Time the file was last accessed.
        fileModificationTime = Time the file was last modified.

    Throws:
        $(D FileException) on error.
 +/
void setTimes(in char[] name,
              SysTime fileAccessTime,
              SysTime fileModificationTime)
{
    version(Windows)
    {
        const ta = SysTimeToFILETIME(fileAccessTime);
        const tm = SysTimeToFILETIME(fileModificationTime);
        alias TypeTuple!(GENERIC_WRITE,
                         0,
                         null,
                         OPEN_EXISTING,
                         FILE_ATTRIBUTE_NORMAL, HANDLE.init)
              defaults;
        auto h = CreateFileW(std.utf.toUTF16z(name), defaults);

        cenforce(h != INVALID_HANDLE_VALUE, name);

        scope(exit)
            cenforce(CloseHandle(h), name);

        cenforce(SetFileTime(h, null, &ta, &tm), name);
    }
    else version(Posix)
    {
        timeval[2] t = void;

        t[0] = fileAccessTime.toTimeVal();
        t[1] = fileModificationTime.toTimeVal();

        enforce(utimes(toStringz(name), t) == 0);
    }
}

/+
unittest
{
    write(deleteme, "a\n");
    scope(exit) { assert(exists(deleteme)); remove(deleteme); }
    SysTime ftc1, fta1, ftm1;
    getTimes(deleteme, ftc1, fta1, ftm1);
    enforce(collectException(setTimes("nonexistent", fta1, ftm1)));
    setTimes(deleteme, fta1 + dur!"seconds"(50), ftm1 + dur!"seconds"(50));
    SysTime ftc2, fta2, ftm2;
    getTimes(deleteme, ftc2, fta2, ftm2);
    assert(fta1 + dur!"seconds(50) == fta2, text(fta1 + dur!"seconds(50), "!=", fta2));
    assert(ftm1 + dur!"seconds(50) == ftm2);
}
+/


/++
    Remove directory and all of its content and subdirectories,
    recursively.

    Throws:
        $(D FileException) if there is an error (including if the given
        file is not a directory).
 +/
void rmdirRecurse(in char[] pathname)
{
    DirEntry de = dirEntry(pathname);

    rmdirRecurse(de);
}


/++
    Remove directory and all of its content and subdirectories,
    recursively.

    Throws:
        $(D FileException) if there is an error (including if the given
        file is not a directory).
 +/
void rmdirRecurse(ref DirEntry de)
{
    if(!de.isDir)
        throw new FileException(text("File ", de.name, " is not a directory"));

    if(de.isSymlink())
        remove(de.name);
    else
    {
        // all children, recursively depth-first
        foreach(DirEntry e; dirEntries(de.name, SpanMode.depth, false))
        {
            attrIsDir(e.linkAttributes) ? rmdir(e.name) : remove(e.name);
        }

        // the dir itself
        rmdir(de.name);
    }
}

version(Windows) unittest
{
    auto d = deleteme ~ r".dir\a\b\c\d\e\f\g";
    mkdirRecurse(d);
    rmdirRecurse(deleteme ~ ".dir");
    enforce(!exists(deleteme ~ ".dir"));
}

version(Posix) unittest
{
    collectException(rmdirRecurse(deleteme));
    auto d = deleteme~"/a/b/c/d/e/f/g";
    enforce(collectException(mkdir(d)));
    mkdirRecurse(d);
    core.sys.posix.unistd.symlink((deleteme~"/a/b/c\0").ptr,
            (deleteme~"/link\0").ptr);
    rmdirRecurse(deleteme~"/link");
    enforce(exists(d));
    rmdirRecurse(deleteme);
    enforce(!exists(deleteme));

    d = deleteme~"/a/b/c/d/e/f/g";
    mkdirRecurse(d);
    std.process.system("ln -sf "~deleteme~"/a/b/c /tmp/"~deleteme~"/link");
    rmdirRecurse(deleteme);
    enforce(!exists(deleteme));
}

unittest
{
    void[] buf;

    buf = new void[10];
    (cast(byte[])buf)[] = 3;
    if (exists("unittest_write.tmp")) remove("unittest_write.tmp");
    write("unittest_write.tmp", buf);
    void buf2[] = read("unittest_write.tmp");
    assert(buf == buf2);

    copy("unittest_write.tmp", "unittest_write2.tmp");
    buf2 = read("unittest_write2.tmp");
    assert(buf == buf2);

    remove("unittest_write.tmp");
    assert(!exists("unittest_write.tmp"));
    remove("unittest_write2.tmp");
    assert(!exists("unittest_write2.tmp"));
}

unittest
{
    _listDir(".", delegate bool (DirEntry * de)
    {
        version(Windows)
        {
            auto s = std.string.format("%s : c %s, w %s, a %s",
                                       de.name,
                                       de.timeCreated,
                                       de.timeLastModified,
                                       de.timeLastAccessed);
        }
        else version(Posix)
        {
            auto s = std.string.format("%s : c %s, w %s, a %s",
                                       de.name,
                                       de.timeStatusChanged,
                                       de.timeLastModified,
                                       de.timeLastAccessed);
        }

        return true;
    }
    );
}

/**
 * Dictates directory spanning policy for $(D_PARAM dirEntries) (see below).
 */
enum SpanMode
{
    /** Only spans one directory. */
    shallow,
    /** Spans the directory depth-first, i.e. the content of any
     subdirectory is spanned before that subdirectory itself. Useful
     e.g. when recursively deleting files.  */
    depth,
    /** Spans the directory breadth-first, i.e. the content of any
     subdirectory is spanned right after that subdirectory itself. */
    breadth,
}

private struct DirIteratorImpl
{
    SpanMode _mode;
    // Whether we should follow symlinked directories while iterating.
    // It also indicates whether we should avoid functions which call
    // stat (since we should only need lstat in this case and it would
    // be more efficient to not call stat in addition to lstat).
    bool _followSymlink;
    DirEntry _cur;
    Appender!(DirHandle[]) _stack;
    Appender!(DirEntry[]) _stashed; //used in depth first mode
    //stack helpers
    void pushExtra(DirEntry de){ _stashed.put(de); }
    //ditto
    bool hasExtra(){ return !_stashed.data.empty; }
    //ditto
    DirEntry popExtra()
    {
        DirEntry de;
        de = _stashed.data[$-1];
        _stashed.shrinkTo(_stashed.data.length - 1);
        return de;

    }
    version(Windows)
    {
        struct DirHandle
        {
            string dirpath;
            HANDLE h;
        }

        bool stepIn(string directory)
        {
            string search_pattern = buildPath(directory, "*.*");
            WIN32_FIND_DATAW findinfo;
            HANDLE h = FindFirstFileW(toUTF16z(search_pattern), &findinfo);
            cenforce(h != INVALID_HANDLE_VALUE, directory);
            _stack.put(DirHandle(directory, h));
            return toNext(false, &findinfo);
        }

        bool next()
        {
            if(_stack.data.empty)
                return false;
            WIN32_FIND_DATAW findinfo;
            return toNext(true, &findinfo);
        }

        bool toNext(bool fetch, WIN32_FIND_DATAW* findinfo)
        {
            if(fetch)
            {
                if(FindNextFileW(_stack.data[$-1].h, findinfo) == FALSE)
                {
                    popDirStack();
                    return false;
                }
            }
            while( std.string.wcscmp(findinfo.cFileName.ptr, ".") == 0
                    || std.string.wcscmp(findinfo.cFileName.ptr, "..") == 0)
                if(FindNextFileW(_stack.data[$-1].h, findinfo) == FALSE)
                {
                    popDirStack();
                    return false;
                }
            _cur._init(_stack.data[$-1].dirpath, findinfo);
            return true;
        }

        bool toNext(bool fetch, WIN32_FIND_DATA* findinfo)
        {
            if(fetch)
            {
                if(FindNextFileA(_stack.data[$-1].h, findinfo) == FALSE)
                {
                    popDirStack();
                    return false;
                }
            }
            while( core.stdc.string.strcmp(findinfo.cFileName.ptr, ".") == 0
                    || core.stdc.string.strcmp(findinfo.cFileName.ptr, "..") == 0)
                if(FindNextFileA(_stack.data[$-1].h, findinfo) == FALSE)
                {
                    popDirStack();
                    return false;
                }
            _cur._init(_stack.data[$-1].dirpath, findinfo);
            return true;
        }

        void popDirStack()
        {
            assert(!_stack.data.empty);
            FindClose(_stack.data[$-1].h);
            _stack.shrinkTo(_stack.data.length-1);
        }

        void releaseDirStack()
        {
            foreach( d;  _stack.data)
                FindClose(d.h);
        }

        bool mayStepIn()
        {
            return _followSymlink ? _cur.isDir : _cur.isDir && !_cur.isSymlink;
        }
    }
    else version(Posix)
    {
        struct DirHandle
        {
            string dirpath;
            DIR*   h;
        }

        bool stepIn(string directory)
        {
            auto h = cenforce(opendir(toStringz(directory)), directory);
            _stack.put(DirHandle(directory, h));
            return next();
        }

        bool next()
        {
            if(_stack.data.empty)
                return false;
            for(dirent* fdata; (fdata = readdir(_stack.data[$-1].h)) != null; )
            {
                // Skip "." and ".."
                if(core.stdc.string.strcmp(fdata.d_name.ptr, ".")  &&
                   core.stdc.string.strcmp(fdata.d_name.ptr, "..") )
                {
                    _cur._init(_stack.data[$-1].dirpath, fdata);
                    return true;
                }
            }
            popDirStack();
            return false;
        }

        void popDirStack()
        {
            assert(!_stack.data.empty);
            closedir(_stack.data[$-1].h);
            _stack.shrinkTo(_stack.data.length-1);
        }

        void releaseDirStack()
        {
            foreach( d;  _stack.data)
                closedir(d.h);
        }

        bool mayStepIn()
        {
            return _followSymlink ? _cur.isDir : attrIsDir(_cur.linkAttributes);
        }
    }

    this(string pathname, SpanMode mode, bool followSymlink)
    {
        _mode = mode;
        _followSymlink = followSymlink;
        _stack = appender(cast(DirHandle[])[]);
        if(_mode == SpanMode.depth)
            _stashed = appender(cast(DirEntry[])[]);
        if(stepIn(pathname))
        {
            if(_mode == SpanMode.depth)
                while(mayStepIn())
                {
                    auto thisDir = _cur;
                    if(stepIn(_cur.name))
                    {
                        pushExtra(thisDir);
                    }
                    else
                        break;
                }
        }
    }
    @property bool empty(){ return _stashed.data.empty && _stack.data.empty; }
    @property DirEntry front(){ return _cur; }
    void popFront()
    {
        switch(_mode)
        {
        case SpanMode.depth:
            if(next())
            {
                while(mayStepIn())
                {
                    auto thisDir = _cur;
                    if(stepIn(_cur.name))
                    {
                        pushExtra(thisDir);
                    }
                    else
                        break;
                }
            }
            else if(hasExtra())
                _cur = popExtra();
            break;
        case SpanMode.breadth:
            if(mayStepIn())
            {
                if(!stepIn(_cur.name))
                    while(!empty && !next()){}
            }
            else
                while(!empty && !next()){}
            break;
        default:
            next();
        }
    }

    ~this()
    {
        releaseDirStack();
    }
}

struct DirIterator
{
private:
    RefCounted!(DirIteratorImpl, RefCountedAutoInitialize.no) impl;
    this(string pathname, SpanMode mode, bool followSymlink)
    {
        impl = typeof(impl)(pathname, mode, followSymlink);
    }
public:
    @property bool empty(){ return impl.empty; }
    @property DirEntry front(){ return impl.front; }
    void popFront(){ impl.popFront(); }

}
/++
    Returns an input range of DirEntry that lazily iterates a given directory,
    also provides two ways of foreach iteration. The iteration variable can be of
    type $(D_PARAM string) if only the name is needed, or $(D_PARAM DirEntry)
    if additional details are needed. The span mode dictates the how the
    directory is traversed. The name of the each directory entry iterated
    contains the absolute path.

    Params:
        path = The directory to iterate over.
        mode = Whether the directory's sub-directories should be iterated
               over depth-first ($(D_PARAM depth)), breadth-first
               ($(D_PARAM breadth)), or not at all ($(D_PARAM shallow)).
        followSymlink = Whether symbolic links which point to directories
                         should be treated as directories and their contents
                         iterated over.

Examples:
--------------------
// Iterate a directory in depth
foreach (string name; dirEntries("destroy/me", SpanMode.depth))
{
 remove(name);
}
// Iterate a directory in breadth
foreach (string name; dirEntries(".", SpanMode.breadth))
{
 writeln(name);
}
// Iterate a directory and get detailed info about it
foreach (DirEntry e; dirEntries("dmd-testing", SpanMode.breadth))
{
 writeln(e.name, "\t", e.size);
}
// Iterate over all *.d files in current directory and all its subdirectories
auto dFiles = filter!`endsWith(a.name,".d")`(dirEntries(".",SpanMode.depth));
foreach(d; dFiles)
    writeln(d.name);
// Hook it up with std.parallelism to compile them all in parallel:
foreach(d; parallel(dFiles, 1)) //passes by 1 file to each thread
{
    string cmd = "dmd -c "  ~ d.name;
    writeln(cmd);
    std.process.system(cmd);
}
--------------------
//
 +/
auto dirEntries(string path, SpanMode mode, bool followSymlink = true)
{
    return DirIterator(path, mode, followSymlink);
}

unittest
{
    string testdir = "deleteme.dmd.unittest.std.file"; // needs to be relative
    mkdirRecurse(buildPath(testdir, "somedir"));
    scope(exit) rmdirRecurse(testdir);
    write(buildPath(testdir, "somefile"), null);
    write(buildPath(testdir, "somedir", "somedeepfile"), null);

    // testing range interface
    size_t equalEntries(string relpath, SpanMode mode)
    {
        auto len = enforce(walkLength(dirEntries(absolutePath(relpath), mode)));
        assert(walkLength(dirEntries(relpath, mode)) == len);
        assert(equal(
                   map!(q{std.path.absolutePath(a.name)})(dirEntries(relpath, mode)),
                   map!(q{a.name})(dirEntries(absolutePath(relpath), mode))));
        return len;
    }

    assert(equalEntries(testdir, SpanMode.shallow) == 2);
    assert(equalEntries(testdir, SpanMode.depth) == 3);
    assert(equalEntries(testdir, SpanMode.breadth) == 3);

    // testing opApply
    foreach (string name; dirEntries(testdir, SpanMode.breadth))
    {
        //writeln(name);
        assert(name.startsWith(testdir));
    }
    foreach (DirEntry e; dirEntries(absolutePath(testdir), SpanMode.breadth))
    {
        //writeln(name);
        assert(e.isFile || e.isDir, e.name);
    }
}

unittest
{
    //issue 7264
    foreach (string name; dirEntries(".", "*.d", SpanMode.breadth))
    {

    }
    foreach (entry; dirEntries(".", SpanMode.breadth))
    {
        static assert(is(typeof(entry) == DirEntry));
    }
    //issue 7138
    auto a = array(dirEntries(".", SpanMode.shallow));
}

/++
    Convenience wrapper for filtering file names with a glob pattern.

    Params:
        path = The directory to iterate over.
        pattern  = String with wildcards, such as $(RED "*.d"). The supported
                   wildcard strings are described under
                   $(XREF path, globMatch).
        mode = Whether the directory's sub-directories should be iterated
               over depth-first ($(D_PARAM depth)), breadth-first
               ($(D_PARAM breadth)), or not at all ($(D_PARAM shallow)).
        followSymlink = Whether symbolic links which point to directories
                         should be treated as directories and their contents
                         iterated over.

Examples:
--------------------
// Iterate over all D source files in current directory and all its
// subdirectories
auto dFiles = dirEntries(".","*.{d,di}",SpanMode.depth);
foreach(d; dFiles)
    writeln(d.name);
--------------------
//
 +/
auto dirEntries(string path, string pattern, SpanMode mode,
    bool followSymlink = true)
{
    bool f(DirEntry de) { return globMatch(baseName(de.name), pattern); }
    return filter!f(DirIterator(path, mode, followSymlink));
}

/++
    Returns a DirEntry for the given file (or directory).

    Params:
        name = The file (or directory) to get a DirEntry for.

    Throws:
        $(D FileException) if the file does not exist.
 +/
DirEntry dirEntry(in char[] name)
{
    if(!name.exists)
        throw new FileException(text("File ", name, " does not exist"));

    DirEntry dirEntry;

    dirEntry._init(name);

    return dirEntry;
}

//Test dirEntry with a directory.
unittest
{
    auto before = Clock.currTime();
    Thread.sleep(dur!"seconds"(2));
    immutable path = deleteme ~ "_dir";
    scope(exit) { if(path.exists) rmdirRecurse(path); }

    mkdir(path);
    Thread.sleep(dur!"seconds"(2));
    auto de = dirEntry(path);
    assert(de.name == path);
    assert(de.isDir);
    assert(!de.isFile);
    assert(!de.isSymlink);

    assert(de.isDir == path.isDir);
    assert(de.isFile == path.isFile);
    assert(de.isSymlink == path.isSymlink);
    assert(de.size == path.getSize());
    assert(de.attributes == getAttributes(path));
    assert(de.linkAttributes == getLinkAttributes(path));

    auto now = Clock.currTime();
    scope(failure) writefln("[%s] [%s] [%s] [%s]", before, de.timeLastAccessed, de.timeLastModified, now);
    assert(de.timeLastAccessed > before);
    assert(de.timeLastAccessed < now);
    assert(de.timeLastModified > before);
    assert(de.timeLastModified < now);

    assert(attrIsDir(de.attributes));
    assert(attrIsDir(de.linkAttributes));
    assert(!attrIsFile(de.attributes));
    assert(!attrIsFile(de.linkAttributes));
    assert(!attrIsSymlink(de.attributes));
    assert(!attrIsSymlink(de.linkAttributes));

    version(Windows)
    {
        assert(de.timeCreated > before);
        assert(de.timeCreated < now);
    }
    else version(Posix)
    {
        assert(de.timeStatusChanged > before);
        assert(de.timeStatusChanged < now);
        assert(de.attributes == de.statBuf.st_mode);
    }
}

//Test dirEntry with a file.
unittest
{
    auto before = Clock.currTime();
    Thread.sleep(dur!"seconds"(2));
    immutable path = deleteme ~ "_file";
    scope(exit) { if(path.exists) remove(path); }

    write(path, "hello world");
    Thread.sleep(dur!"seconds"(2));
    auto de = dirEntry(path);
    assert(de.name == path);
    assert(!de.isDir);
    assert(de.isFile);
    assert(!de.isSymlink);

    assert(de.isDir == path.isDir);
    assert(de.isFile == path.isFile);
    assert(de.isSymlink == path.isSymlink);
    assert(de.size == path.getSize());
    assert(de.attributes == getAttributes(path));
    assert(de.linkAttributes == getLinkAttributes(path));

    auto now = Clock.currTime();
    scope(failure) writefln("[%s] [%s] [%s] [%s]", before, de.timeLastAccessed, de.timeLastModified, now);
    assert(de.timeLastAccessed > before);
    assert(de.timeLastAccessed < now);
    assert(de.timeLastModified > before);
    assert(de.timeLastModified < now);

    assert(!attrIsDir(de.attributes));
    assert(!attrIsDir(de.linkAttributes));
    assert(attrIsFile(de.attributes));
    assert(attrIsFile(de.linkAttributes));
    assert(!attrIsSymlink(de.attributes));
    assert(!attrIsSymlink(de.linkAttributes));

    version(Windows)
    {
        assert(de.timeCreated > before);
        assert(de.timeCreated < now);
    }
    else version(Posix)
    {
        assert(de.timeStatusChanged > before);
        assert(de.timeStatusChanged < now);
        assert(de.attributes == de.statBuf.st_mode);
    }
}

//Test dirEntry with a symlink to a directory.
version(linux) unittest
{
    auto before = Clock.currTime();
    Thread.sleep(dur!"seconds"(2));
    immutable orig = deleteme ~ "_dir";
    mkdir(orig);
    immutable path = deleteme ~ "_slink";
    scope(exit) { if(orig.exists) rmdirRecurse(orig); }
    scope(exit) { if(path.exists) remove(path); }

    core.sys.posix.unistd.symlink((orig ~ "\0").ptr, (path ~ "\0").ptr);
    Thread.sleep(dur!"seconds"(2));
    auto de = dirEntry(path);
    assert(de.name == path);
    assert(de.isDir);
    assert(!de.isFile);
    assert(de.isSymlink);

    assert(de.isDir == path.isDir);
    assert(de.isFile == path.isFile);
    assert(de.isSymlink == path.isSymlink);
    assert(de.size == path.getSize());
    assert(de.attributes == getAttributes(path));
    assert(de.linkAttributes == getLinkAttributes(path));

    auto now = Clock.currTime();
    scope(failure) writefln("[%s] [%s] [%s] [%s]", before, de.timeLastAccessed, de.timeLastModified, now);
    assert(de.timeLastAccessed > before);
    assert(de.timeLastAccessed < now);
    assert(de.timeLastModified > before);
    assert(de.timeLastModified < now);

    assert(attrIsDir(de.attributes));
    assert(!attrIsDir(de.linkAttributes));
    assert(!attrIsFile(de.attributes));
    assert(!attrIsFile(de.linkAttributes));
    assert(!attrIsSymlink(de.attributes));
    assert(attrIsSymlink(de.linkAttributes));

    assert(de.timeStatusChanged > before);
    assert(de.timeStatusChanged < now);
    assert(de.attributes == de.statBuf.st_mode);
}

//Test dirEntry with a symlink to a file.
version(linux) unittest
{
    auto before = Clock.currTime();
    Thread.sleep(dur!"seconds"(2));
    immutable orig = deleteme ~ "_file";
    write(orig, "hello world");
    immutable path = deleteme ~ "_slink";
    scope(exit) { if(orig.exists) remove(orig); }
    scope(exit) { if(path.exists) remove(path); }

    core.sys.posix.unistd.symlink((orig ~ "\0").ptr, (path ~ "\0").ptr);
    Thread.sleep(dur!"seconds"(2));
    auto de = dirEntry(path);
    assert(de.name == path);
    assert(!de.isDir);
    assert(de.isFile);
    assert(de.isSymlink);

    assert(de.isDir == path.isDir);
    assert(de.isFile == path.isFile);
    assert(de.isSymlink == path.isSymlink);
    assert(de.size == path.getSize());
    assert(de.attributes == getAttributes(path));
    assert(de.linkAttributes == getLinkAttributes(path));

    auto now = Clock.currTime();
    scope(failure) writefln("[%s] [%s] [%s] [%s]", before, de.timeLastAccessed, de.timeLastModified, now);
    assert(de.timeLastAccessed > before);
    assert(de.timeLastAccessed < now);
    assert(de.timeLastModified > before);
    assert(de.timeLastModified < now);

    assert(!attrIsDir(de.attributes));
    assert(!attrIsDir(de.linkAttributes));
    assert(attrIsFile(de.attributes));
    assert(!attrIsFile(de.linkAttributes));
    assert(!attrIsSymlink(de.attributes));
    assert(attrIsSymlink(de.linkAttributes));

    assert(de.timeStatusChanged > before);
    assert(de.timeStatusChanged < now);
    assert(de.attributes == de.statBuf.st_mode);
}


/**
Reads an entire file into an array.

Example:
----
// Load file; each line is an int followed by comma, whitespace and a
// double.
auto a = slurp!(int, double)("filename", "%s, %s");
----
 */
Select!(Types.length == 1, Types[0][], Tuple!(Types)[])
slurp(Types...)(string filename, in char[] format)
{
    typeof(return) result;
    auto app = appender!(typeof(return))();
    ElementType!(typeof(return)) toAdd;
    auto f = File(filename);
    scope(exit) f.close();
    foreach (line; f.byLine())
    {
        formattedRead(line, format, &toAdd);
        enforce(line.empty,
                text("Trailing characters at the end of line: `", line,
                        "'"));
        app.put(toAdd);
    }
    return app.data;
}

unittest
{
    // Tuple!(int, double)[] x;
    // auto app = appender(&x);
    write(deleteme, "12 12.25\n345 1.125");
    scope(exit) { assert(exists(deleteme)); remove(deleteme); }
    auto a = slurp!(int, double)(deleteme, "%s %s");
    assert(a.length == 2);
    assert(a[0] == tuple(12, 12.25));
    assert(a[1] == tuple(345, 1.125));
}


/++
    $(RED Scheduled for deprecation.
          Please use $(D dirEntries) instead.)

    Returns the contents of the given directory.

    The names in the contents do not include the pathname.

    Throws:
        $(D FileException) on error.

Examples:
    This program lists all the files and subdirectories in its
    path argument.
--------------------
import std.stdio;
import std.file;

void main(string[] args)
{
    auto dirs = std.file.listDir(args[1]);

    foreach(d; dirs)
        writefln(d);
}
--------------------
 +/
string[] listDir(C)(in C[] pathname)
{
    auto result = appender!(string[])();

    bool listing(string filename)
    {
        result.put(filename);
        return true; // continue
    }

    _listDir(pathname, &listing);

    return result.data;
}

unittest
{
    assert(listDir(".").length > 0);
}


/++
    $(RED Scheduled for deprecation.
          Please use $(D dirEntries) instead.)

    Returns all the files in the directory and its sub-directories
    which match pattern or regular expression r.

    Params:
        pathname = The path of the directory to search.
        pattern  = String with wildcards, such as $(RED "*.d"). The supported
                   wildcard strings are described under fnmatch() in
                   $(LINK2 std_path.html, std.path).
        r        = Regular expression, for more powerful pattern matching.
        followSymlink = Whether symbolic links which point to directories
                         should be treated as directories and their contents
                         iterated over. Ignored on Windows.

Examples:
    This program lists all the files with a "d" extension in
    the path passed as the first argument.
--------------------
import std.stdio;
import std.file;

void main(string[] args)
{
  auto d_source_files = std.file.listDir(args[1], "*.d");

  foreach(d; d_source_files)
      writefln(d);
}
--------------------

    A regular expression version that searches for all files with "d" or
    "obj" extensions:
--------------------
import std.stdio;
import std.file;
import std.regexp;

void main(string[] args)
{
  auto d_source_files = std.file.listDir(args[1], RegExp(r"\.(d|obj)$"));

  foreach(d; d_source_files)
      writefln(d);
}
--------------------
 +/
string[] listDir(C, U)(in C[] pathname, U filter, bool followSymlink = true)
    if(is(C : char) && !is(U: bool delegate(string filename)))
{
    import std.regexp;
    auto result = appender!(string[])();
    bool callback(DirEntry* de)
    {
        if(followSymlink ? de.isDir : attrIsDir(de.linkAttributes))
        {
            _listDir(de.name, &callback);
        }
        else
        {
            static if(is(U : const(C[])))
            {//pattern version
                if(std.path.fnmatch(de.name, filter))
                    result.put(de.name);
            }
            else static if(is(U : RegExp))
            {//RegExp version

                if(filter.test(de.name))
                    result.put(de.name);
            }
            else
                static assert(0,"There is no version of listDir that takes " ~ U.stringof);
        }
        return true; // continue
    }

    _listDir(pathname, &callback);

    return result.data;
}

/******************************************************
 * $(RED Scheduled for deprecation.
 *       Please use $(D dirEntries) instead.)
 *
 * For each file and directory name in pathname[],
 * pass it to the callback delegate.
 *
 * Params:
 *        callback =        Delegate that processes each
 *                        filename in turn. Returns true to
 *                        continue, false to stop.
 * Example:
 *        This program lists all the files in its
 *        path argument, including the path.
 * ----
 * import std.stdio;
 * import std.path;
 * import std.file;
 *
 * void main(string[] args)
 * {
 *    auto pathname = args[1];
 *    string[] result;
 *
 *    bool listing(string filename)
 *    {
 *      result ~= buildPath(pathname, filename);
 *      return true; // continue
 *    }
 *
 *    listdir(pathname, &listing);
 *
 *    foreach (name; result)
 *      writefln("%s", name);
 * }
 * ----
 */
void listDir(C, U)(in C[] pathname, U callback)
    if(is(C : char) && is(U: bool delegate(string filename)))
{
    _listDir(pathname, callback);
}


//==============================================================================
// Private Section.
//==============================================================================
private:


void _listDir(in char[] pathname, bool delegate(string filename) callback)
{
    bool listing(DirEntry* de)
    {
        return callback(baseName(de.name));
    }

    _listDir(pathname, &listing);
}


version(Windows)
{
    void _listDir(in char[] pathname, bool delegate(DirEntry* de) callback)
    {
        DirEntry de;
        auto c = buildPath(pathname, "*.*");

        WIN32_FIND_DATAW fileinfo;

        auto h = FindFirstFileW(std.utf.toUTF16z(c), &fileinfo);
        if(h == INVALID_HANDLE_VALUE)
            return;

        scope(exit) FindClose(h);

        do
        {
            // Skip "." and ".."
            if(std.string.wcscmp(fileinfo.cFileName.ptr, ".") == 0 ||
               std.string.wcscmp(fileinfo.cFileName.ptr, "..") == 0)
            {
                continue;
            }

            de._init(pathname, &fileinfo);

            if(!callback(&de))
                break;

        } while(FindNextFileW(h, &fileinfo) != FALSE);
    }
}
else version(Posix)
{
    void _listDir(in char[] pathname, bool delegate(DirEntry* de) callback)
    {
        auto h = cenforce(opendir(toStringz(pathname)), pathname);
        scope(exit) closedir(h);

        DirEntry de;

        for(dirent* fdata; (fdata = readdir(h)) != null; )
        {
            // Skip "." and ".."
            if(!core.stdc.string.strcmp(fdata.d_name.ptr, ".") ||
               !core.stdc.string.strcmp(fdata.d_name.ptr, ".."))
            {
                continue;
            }

            de._init(pathname, fdata);

            if(!callback(&de))
                break;
        }
    }
}<|MERGE_RESOLUTION|>--- conflicted
+++ resolved
@@ -551,25 +551,8 @@
 {
     version(Windows)
     {
-<<<<<<< HEAD
         with (getFileAttributesWin(name))
             return makeUlong(nFileSizeLow, nFileSizeHigh);
-=======
-        const (char)[] file = name[];
-
-        //FindFirstFileX can't handle file names which end in a backslash.
-        if(file.endsWith(dirSeparator))
-            file.popBackN(dirSeparator.length);
-
-        WIN32_FIND_DATAW filefindbuf;
-
-        HANDLE findhndl = FindFirstFileW(std.utf.toUTF16z(file), &filefindbuf);
-        uint resulth = filefindbuf.nFileSizeHigh;
-        uint resultl = filefindbuf.nFileSizeLow;
-
-        cenforce(findhndl != cast(HANDLE)-1 && FindClose(findhndl), file);
-        return (cast(ulong) resulth << 32) + resultl;
->>>>>>> cd0ce7df
     }
     else version(Posix)
     {
@@ -715,7 +698,6 @@
 {
     auto currTime = Clock.currTime();
 
-    if (exists(deleteme)) remove(deleteme);
     write(deleteme, "a");
     scope(exit) { assert(exists(deleteme)); remove(deleteme); }
 
@@ -1974,7 +1956,6 @@
         {
             _name = path.idup;
 
-<<<<<<< HEAD
             with (getFileAttributesWin(path))
             {
                 _size = makeUlong(nFileSizeLow, nFileSizeHigh);
@@ -1983,24 +1964,6 @@
                 _timeLastModified = std.datetime.FILETIMEToSysTime(&ftLastWriteTime);
                 _attributes = dwFileAttributes;
             }
-=======
-            //FindFirstFileX can't handle file names which end in a backslash.
-            if(_name.endsWith(dirSeparator))
-                _name.popBackN(dirSeparator.length);
-
-            WIN32_FIND_DATAW fd;
-
-            HANDLE findhndl = FindFirstFileW(std.utf.toUTF16z(_name), &fd);
-            enforce(findhndl != INVALID_HANDLE_VALUE);
-
-            _size = (cast(ulong)fd.nFileSizeHigh << 32) | fd.nFileSizeLow;
-            _timeCreated = std.datetime.FILETIMEToSysTime(&fd.ftCreationTime);
-            _timeLastAccessed = std.datetime.FILETIMEToSysTime(&fd.ftLastAccessTime);
-            _timeLastModified = std.datetime.FILETIMEToSysTime(&fd.ftLastWriteTime);
-            _attributes = fd.dwFileAttributes;
-
-            cenforce(findhndl != cast(HANDLE)-1 && FindClose(findhndl), _name);
->>>>>>> cd0ce7df
         }
 
         void _init(in char[] path, in WIN32_FIND_DATA* fd)
