$(VERSION 059, ddd mm, 2012, =================================================,

    $(WHATSNEW
        $(LI The deprecated std.date, std.dateparse, and std.gregorian modules
             have been removed. Please use std.datetime instead.)
        $(LI Several deprecated functions in std.file have been removed.)
        $(LI The old functions in std.path which were scheduled for deprecation
             have now been deprecated. Please use the new ones which were
             introduced in 2.055. However, note that curdir and pardir do not
             have replacements, because they're "." and ".." respectively on all
             OSes so variables for them were seen as unnecessary. Also, one major
             change to note about the new std.path functions is that when operating
             on extensions, they expect "." to be part of the extension whereas the
             old ones did not (e.g. "file.txt".extension == ".txt" whereas
             "file.txt".getExt() == "txt").)
        $(LI The version of std.exception.enforceEx which was scheduled for
             deprecation has been deprecated. Please use the version which
             takes exceptions which can be constructed with new E(msg, file, line)
             (rather than just new E(msg) as the old version did). That way,
             exceptions constructed with enforceEx will give the file and line
             number where enforceEx was called.)
        $(LI Get rid of Win9x support.)
        $(LI std.typecons: Added Proxy mixin template.)
        $(LI std.format: Added documentation about compound format specifier.)
    )

    $(LIBBUGSFIXED
        $(LI $(BUGZILLA 4604): A stack overflow with writeln)
        $(LI $(BUGZILLA 5523): std.regex handles "\s" and "\W" (etc.) inside square brackets improperly)
        $(LI $(BUGZILLA 5652): Add \p and \P unicode properties to std.regex)
        $(LI $(BUGZILLA 5674): AssertError in std.regex)
        $(LI $(BUGZILLA 5964): std.stdio.readln can throw a UnicodeException)
        $(LI $(BUGZILLA 6217): [GSOC] result of std.algorithm.map is not movable)
        $(LI $(BUGZILLA 6403): Upgrade std.regex to Unicode UTS #18 Level 1 support)
        $(LI $(BUGZILLA 6892): Formatted write with specified length of enum member)
        $(LI $(BUGZILLA 7111): New regex engine cannot match beginning of empty string)
        $(LI $(BUGZILLA 7138): Can't call array() on dirEntries)
        $(LI $(BUGZILLA 7264): Can't iterate result from 4-arg dirEntries as string)
        $(LI $(BUGZILLA 7299): std.uni missing doc comments)
        $(LI $(BUGZILLA 7300): std.regex.ShiftOr!dchar.search is broken)
        $(LI $(BUGZILLA 7374): stdin.byLine() throws AssertError on empty input)
        $(LI $(BUGZILLA 7460): std.windows.registry reports a false exception message)
        $(LI $(BUGZILLA 7476): Write(ln) functions no longer accept retro range)
        $(LI $(BUGZILLA 7628): std.format formatValue incorrect overload)
        $(LI $(BUGZILLA 7674): regex replace requires escaped format)
        $(LI $(BUGZILLA 7679): std.regex.split and splitter don't work w/ ctRegex)
        $(LI $(BUGZILLA 7718): regex and ctRegex produce different results)
     )
 )

$(VERSION 058, ddd mm, 2012, =================================================,

    $(WHATSNEW
       $(LI Added std.csv for reading CSV files.)
       $(LI Added std.net.curl as D-ified wrapper over etc.c.curl and libcurl.)
       $(LI Added templates PackageName, ModuleName and FullyQualifiedName into std.traits.)
       $(LI The overload of std.concurrency.receiveTimeout which takes a long has
            been deprecated. Please use the overload which takes a core.time.Duration.)
       $(LI Moved std.datetime.abs to core.time.)
       $(LI The overload of std.conv.to which used a member function named to on the
            type being converted has been deprecated. Please define opCast on the type
            instead, and std.conv.to will use that.)
       $(LI std.datetime's endOfMonthDay functions have been deprecated. Please use
            daysInMonth instead.)
       $(LI std.ctype has been deprecated. Please use std.ascii instead.)
       $(LI std.string's hexdigits, digits, octdigits, lowercase, letters, uppercase,
            whitespace, and newline have been deprecated. Please use the
            corresponding symbols in std.ascii instead.)
       $(LI std.string's LS and PS have been deprecated. Please use the corresponding
            symbols in std.uni instead.)
       $(LI std.string's iswhite has been deprecated. Please use either
            std.ascii.isWhite or std.uni.isWhite instead.)
       $(LI std.string's tolower, tolowerInPlace, toupper, toupperInPlace, splitlines,
            stripl, stripr, ljustify, rjustify, and expandtabs have been deprecated.
            Please use the new versions of these functions with properly camelcased names.)
       $(LI std.string's zfill has been deprecated. Please use rightJustify instead.)
       $(LI std.string's capwords has been deprecated.)
       $(LI The overloads of std.string's isNumeric which takes anything and
            which takes a va_list have been deprecated. The other overloads remain.)
       $(LI std.uni's isUniLower, isUniUpper, toUniLower, toUniUpper, and isUniAlpha
            have been deprecated. Please use the versions of these functions which do
            not have Uni in their name.)
       $(LI Get rid of Windows 3.x and Windows 9x support. Affected modules: std.file,
            std.mmfile, std.stream, and std.windows.registry.)
     )

    $(LIBBUGSFIXED
       $(LI $(BUGZILLA 4295): IID_IUnknown symbol undefined in phobos.lib)
       $(LI $(BUGZILLA 5614): version(Win32) vs version(Windows) in Phobos)
       $(LI $(BUGZILLA 5718): Can't demangle symbol defined inside unittest block)
       $(LI $(BUGZILLA 6255): Add support for different base conversions in std.conv)
       $(LI $(BUGZILLA 6472): RedBlackTree.removeKey)
       $(LI $(BUGZILLA 6642): SysTime should not be hasUnsharedAliasing)
       $(LI $(BUGZILLA 6874): heap corruption caused by std.array.insertInPlaceImpl or gc.gcx)
       $(LI $(BUGZILLA 6944): stdio.File.byLine can't handle an empty file)
       $(LI $(BUGZILLA 7092): std.concurrency.receive does not accept free functions)
       $(LI $(BUGZILLA 7141): std.regex - escaped characters can form operators in character classes)
       $(LI $(BUGZILLA 7230): Crash during printing anonymous union with writeln family functions.)
       $(LI $(BUGZILLA 7241): std.format can't read into array of dchar)
       $(LI $(BUGZILLA 7302): std.conv.parse with radix doesn't work on ranges)
       $(LI $(BUGZILLA 7397): [Regression] std.path.buildPath can't be used with string[])
<<<<<<< HEAD
       $(LI $(BUGZILLA 6116): May not join spawn()'ed threads)
=======
       $(LI $(BUGZILLA 7480): Unhelpful formatting specifier mismatch exception message for pointers)
       $(LI $(BUGZILLA 7484): std.algorithm.copy overlapping array copy)
>>>>>>> 95d74cd3
     )
 )

$(VERSION 057, ddd mm, 2011, =================================================,

    $(WHATSNEW
      $(LI Major overhaul of std.regex module's implementation.
        $(RED Breaking change) in std.regex.replace with delegate,
        use Captures!string instead of RegexMatch!string as delegate parameter.)
      $(LI As typedef has been deprecated, overloads of std.conv.to which use
           typedef have now been deprecated.)
      $(LI std.array.insert has been deprecated. Please use std.array.insertInPlace instead.)
      $(LI The overload of std.array.replace which replaces in place has been deprecated.
           Please use std.array.replaceInPlace instead.)
      $(LI The toISOExtendedString and fromISOExtendedString functions on SysTime, Date,
           TimeOfDay, and DateTime in std.datetime have been deprecated. Please use
           toISOExtString and fromISOExtString instead.)
      $(LI std.file.getTimesPosix has been deprecated. Please use std.file.getTimes instead.)
      $(LI The overloads for isDir, isFile, and isSymlink in std.file which take a uint
           have been deprecated. Please use attrIsDir, attrIsFile, and attrIsSymlink instead.)
     )

    $(LIBBUGSFIXED
        $(LI Unlisted bug: std.conv: Fix to!float("-0"))
        $(LI Unlisted bug: std.file broken on OS X x86_64 due to wrong stat64 declaration.)
        $(LI $(BUGZILLA 2936): std.regex.match() short string optimization)
        $(LI $(BUGZILLA 4765): std.math.modf always returns 0)
        $(LI $(BUGZILLA 5193): SList cannot have struct elements that have immutable members.)
        $(LI $(BUGZILLA 5620): Implicit conversion of RegexMatch to bool.)
        $(LI $(BUGZILLA 5712): [patch] std.regex.replace disallows w/dstring)
        $(LI $(BUGZILLA 6204): emplace() for classes accepts larger chunk but fails in array assignment)
        $(LI $(BUGZILLA 6887): Regression of getopt)
        $(LI $(BUGZILLA 6888): std.getopt.getopt: one-letter hash option causes range violation)
        $(LI $(BUGZILLA 6935): struct with @disable this cannot make range)
        $(LI $(BUGZILLA 6973): static assert(isOutputRange!(OutputRange!int, int)) is false)
        $(LI $(BUGZILLA 6976): GetLastError called as property)
        $(LI $(BUGZILLA 6977): getErrno called as property in std.stdio)
        $(LI $(BUGZILLA 6979): hasUnsharedAliasing cannot accept plural parameters)
        $(LI $(BUGZILLA 6990): std.string.splitlines deprecation doc missing a word)
        $(LI $(BUGZILLA 7000): missing import of std.stdio in std.regex?)
        $(LI $(BUGZILLA 7039): Posix 2.057 Makefile error breaking 64bit build)
        $(LI $(BUGZILLA 7040): Phobos must use "version/else version" blocks for proper
                               documentation generation.)
        $(LI $(BUGZILLA 7045): AssertError in std.regex on line 1573)
        $(LI $(BUGZILLA 7055): to!float("INF2") == 2)
     )
 )

$(VERSION 056, ddd mm, 2011, =================================================,

    $(WHATSNEW
      $(LI std.exception: enforce/enforceEx now can use in @safe pure function.)
      $(LI Added optional KeepTerminator param to std.string.splitLines.)
      $(LI Added std.string.outdent.)
      $(LI std.utf: More @safe and pure.)
      $(LI std.windows.registry now use *W functions in order to deal properly with Unicode.)
     )

    $(LIBBUGSFIXED
        $(LI $(BUGZILLA 5522): std.range.zip fails on arrays of Object.)
        $(LI $(BUGZILLA 6009): std/container disabled on freebsd/64)
        $(LI $(BUGZILLA 6160): std.conv.to: Ignore _ to match the rest of D)
        $(LI $(BUGZILLA 6181): assert fails in datetime.d while runining Phobos unittest)
        $(LI $(BUGZILLA 6258): std.conv.to!real("-") fetches the front of an empty array.)
        $(LI $(BUGZILLA 6275): Const values in tuples)
        $(LI $(BUGZILLA 6288): std.conv.to removes const/immutable when converting a class)
        $(LI $(BUGZILLA 6609): std.conv.parse!Integer should consider sign when radix == 10)
        $(LI $(BUGZILLA 6634): std.path.globMatch throws wrong assertion)
        $(LI $(BUGZILLA 6640): More formatting consistency between string and range of char)
        $(LI $(BUGZILLA 6761): Strange behavior of RedBlackTree causing a dangling pointer)
     )
 )

$(VERSION 055, ddd mm, 2011, =================================================,

    $(WHATSNEW
      $(LI std.algorithm.copy now specializes on arrays for 10-80x improved
           performance.)
      $(LI std.path has been rewritten from scratch and has a completely new API.)
      $(LI std.utf.toUTFz allows you to get a zero-terminated string of any
           character type and of any type of mutability.)
      $(LI Added symlink and readLink to std.file for Posix systems.)
      $(LI Values for GDC and LDC were added to std.compiler.Vendor.)
      $(LI Added functions to std.bitswap for generically handling swapping
           endianness.)
      $(LI Added std.parallelism.TaskPool.workerIndex.)
      $(LI Added buffer recycling overload of std.parallelism.asyncBuf)
      $(LI std.math.tgamma, lgamma, erf, and erfc are now deprecated. The
           equivalent functions in std.mathspecial should be used instead.)
      $(LI The names of the values of std.mmfile.Mode, std.system.Endian,
           std.traits.FunctionAttributes, std.traits.ParameterStorageClass,
           and std.traits.Variadic were changed to match Phobos' naming conventions.)
      $(LI std.range:  Added indexed and chunks)
      $(LI std.string.translate has been updated to work with unicode. As a
           result, its signature has been changed. The old version and
           std.string.maketrans have been scheduled for deprecation.)
      $(LI std.string.tr has been updated so that it works with any string type.)
      $(LI std.conv.parse works for associative array and static array)
      $(LI std.format: Improvement of formatValue and unformatValue.
           They now works for associative array, consider element escaping,
           and treat range format spec more properly.)
     )

    $(LIBBUGSFIXED
        $(LI Unlisted bug:  std.range.transversal should have length)
        $(LI $(BUGZILLA 3890): Bad writeln of a nested struct)
        $(LI $(BUGZILLA 4977): cannot use nothrow or pure with Rebindable)
        $(LI $(BUGZILLA 5237): writefln doesn't respect Complex.toString)
        $(LI $(BUGZILLA 5645): std.range.drop())
        $(LI $(BUGZILLA 5825): write is calling a deprecated function)
        $(LI $(BUGZILLA 6064): std.array.join is unnecssarily slow for strings)
        $(LI $(BUGZILLA 6194): [GSoC] Destructor gets called on object before it is copied when calling writeln())
        $(LI $(BUGZILLA 6261): [2.054 beta regression] Regex cannot take a char[])
        $(LI $(BUGZILLA 6377): std.conv.to should check range when changing signedness)
        $(LI $(BUGZILLA 6587): std.parallelism's Task cannot handle immutable values)
        $(LI $(BUGZILLA 6606): RefCounted doesn't work with unions due to use of format)
        $(LI $(BUGZILLA 6608): Tuple field is not escaped)
     )
 )

$(VERSION 054, ddd mm, 2011, =================================================,

    $(WHATSNEW
        $(LI std.array.insertInPlace supports inserting of multiple ranges/elements in one go)
        $(LI Added std.array.uninitializedArray and std.array.minimallyInitializedArray)
        $(LI Various functions in std.string were renamed to match Phobos'
             naming conventions and be properly camelcased. The old names
             are still there but have been scheduled for deprecation.)
        $(LI The deprecated std.string.toString and std.string.atoi functions
             were removed. If you were still using them for any reason,
             replace them with calls to std.conv.to.)
        $(LI Various functions in std.uni were renamed so that they don't have
             "Uni" in their name, since it was decided that it was not desirable to
             repeat a module's name in its functions' names. The old names
             are still there but have been scheduled for deprecation.)
        $(LI std.ctype has been scheduled for deprecation. std.ascii has been
             added to replace it.)
        $(LI Major performance improvements for std.algorithm.sort)
     )

    $(LIBBUGSFIXED
        $(LI $(BUGZILLA 876): std.intrinsic.bswap overloads)
        $(LI $(BUGZILLA 2108): regexp.d: The greedy dotstar isn't so greedy)
        $(LI $(BUGZILLA 2117): Please add more byteswapping support)
        $(LI $(BUGZILLA 3136): Incorrect and strange behavior of std.regexp.RegExp if using a pattern with optional prefix and suffix longer than 1 char)
        $(LI $(BUGZILLA 3457): rdmd fails silently in a particular setup where the compiler is not the expected)
        $(LI $(BUGZILLA 3479): writef/writefln: positional precision not working)
        $(LI $(BUGZILLA 3564): Rdmd failing to link external C libraries)
        $(LI $(BUGZILLA 3752): File.byLine fetches lines in a confusing manner)
        $(LI $(BUGZILLA 4367): std.regex: Captures is not a random access range)
        $(LI $(BUGZILLA 4574): std.regex: breaks with empy string regex)
        $(LI $(BUGZILLA 4608): std.string.chomp documentation mismatch implementation)
        $(LI $(BUGZILLA 5019): In std.regex, empty capture at end of string causes error)
        $(LI $(BUGZILLA 5511): std.regex optional capture with no-match cause error)
        $(LI $(BUGZILLA 5673): Add lookahead and forgetful matching support std.regex)
        $(LI $(BUGZILLA 5857): std.regex (...){n,m} is bogus when (...) contains repetitions)
        $(LI $(BUGZILLA 6076): regression, std.regex: "c.*|d" matches "mm")
        $(LI $(BUGZILLA 6113): singletons in std.datetime are not created early enough)
        $(LI $(BUGZILLA 5705): Swapping identical struct with hasElaborateAssign causes "overlapping array copy" exception)
        $(LI $(BUGZILLA 6193): Appender.clear() functionality or documentation)
     )
)<|MERGE_RESOLUTION|>--- conflicted
+++ resolved
@@ -45,6 +45,7 @@
         $(LI $(BUGZILLA 7674): regex replace requires escaped format)
         $(LI $(BUGZILLA 7679): std.regex.split and splitter don't work w/ ctRegex)
         $(LI $(BUGZILLA 7718): regex and ctRegex produce different results)
+        $(LI $(BUGZILLA 6116): May not join spawn()'ed threads)
      )
  )
 
@@ -99,12 +100,8 @@
        $(LI $(BUGZILLA 7241): std.format can't read into array of dchar)
        $(LI $(BUGZILLA 7302): std.conv.parse with radix doesn't work on ranges)
        $(LI $(BUGZILLA 7397): [Regression] std.path.buildPath can't be used with string[])
-<<<<<<< HEAD
-       $(LI $(BUGZILLA 6116): May not join spawn()'ed threads)
-=======
        $(LI $(BUGZILLA 7480): Unhelpful formatting specifier mismatch exception message for pointers)
        $(LI $(BUGZILLA 7484): std.algorithm.copy overlapping array copy)
->>>>>>> 95d74cd3
      )
  )
 
